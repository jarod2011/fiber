--- conflicted
+++ resolved
@@ -3,39 +3,24 @@
 go 1.20
 
 require (
-	github.com/gofiber/utils/v2 v2.0.0-beta.1
+	github.com/gofiber/fiber/v2 v2.48.0
+	github.com/gofiber/utils/v2 v2.0.0-beta.3
 	github.com/google/uuid v1.3.0
 	github.com/mattn/go-colorable v0.1.13
-<<<<<<< HEAD
-	github.com/mattn/go-isatty v0.0.17
-	github.com/stretchr/testify v1.8.1
-	github.com/tinylib/msgp v1.1.6
-	github.com/valyala/bytebufferpool v1.0.0
-	github.com/valyala/fasthttp v1.44.0
-)
-
-require (
-	github.com/andybalholm/brotli v1.0.4 // indirect
-	github.com/davecgh/go-spew v1.1.1 // indirect
-	github.com/klauspost/compress v1.15.15 // indirect
-	github.com/philhofer/fwd v1.1.1 // indirect
-	github.com/pmezard/go-difflib v1.0.0 // indirect
-=======
 	github.com/mattn/go-isatty v0.0.19
-	github.com/mattn/go-runewidth v0.0.15
+	github.com/stretchr/testify v1.8.4
 	github.com/tinylib/msgp v1.1.8
 	github.com/valyala/bytebufferpool v1.0.0
 	github.com/valyala/fasthttp v1.48.0
-	golang.org/x/sys v0.10.0
 )
 
 require (
 	github.com/andybalholm/brotli v1.0.5 // indirect
-	github.com/klauspost/compress v1.16.3 // indirect
+	github.com/davecgh/go-spew v1.1.1 // indirect
+	github.com/klauspost/compress v1.16.7 // indirect
 	github.com/philhofer/fwd v1.1.2 // indirect
-	github.com/rivo/uniseg v0.2.0 // indirect
->>>>>>> e91b02b3
+	github.com/pmezard/go-difflib v1.0.0 // indirect
 	github.com/valyala/tcplisten v1.0.0 // indirect
-	golang.org/x/sys v0.4.0 // indirect
+	golang.org/x/sys v0.10.0 // indirect
 	gopkg.in/yaml.v3 v3.0.1 // indirect
 )