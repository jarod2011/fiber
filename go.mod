module github.com/gofiber/fiber/v3

go 1.20

require (
	github.com/gofiber/utils/v2 v2.0.0-beta.3
	github.com/google/uuid v1.4.0
	github.com/mattn/go-colorable v0.1.13
	github.com/mattn/go-isatty v0.0.19
	github.com/stretchr/testify v1.8.4
	github.com/tinylib/msgp v1.1.8
	github.com/valyala/bytebufferpool v1.0.0
<<<<<<< HEAD
	github.com/valyala/fasthttp v1.50.0
)

require (
	github.com/andybalholm/brotli v1.0.6 // indirect
	github.com/davecgh/go-spew v1.1.1 // indirect
	github.com/klauspost/compress v1.17.2 // indirect
=======
	github.com/valyala/fasthttp v1.51.0
	golang.org/x/sys v0.15.0
)

require (
	github.com/andybalholm/brotli v1.0.5 // indirect
	github.com/klauspost/compress v1.17.0 // indirect
>>>>>>> fa30b4e9
	github.com/philhofer/fwd v1.1.2 // indirect
	github.com/pmezard/go-difflib v1.0.0 // indirect
	github.com/valyala/tcplisten v1.0.0 // indirect
	golang.org/x/sys v0.14.0 // indirect
	gopkg.in/yaml.v3 v3.0.1 // indirect
)<|MERGE_RESOLUTION|>--- conflicted
+++ resolved
@@ -4,32 +4,22 @@
 
 require (
 	github.com/gofiber/utils/v2 v2.0.0-beta.3
-	github.com/google/uuid v1.4.0
+	github.com/google/uuid v1.5.0
 	github.com/mattn/go-colorable v0.1.13
-	github.com/mattn/go-isatty v0.0.19
+	github.com/mattn/go-isatty v0.0.20
 	github.com/stretchr/testify v1.8.4
 	github.com/tinylib/msgp v1.1.8
 	github.com/valyala/bytebufferpool v1.0.0
-<<<<<<< HEAD
-	github.com/valyala/fasthttp v1.50.0
+	github.com/valyala/fasthttp v1.51.0
 )
 
 require (
-	github.com/andybalholm/brotli v1.0.6 // indirect
+	github.com/andybalholm/brotli v1.1.0 // indirect
 	github.com/davecgh/go-spew v1.1.1 // indirect
-	github.com/klauspost/compress v1.17.2 // indirect
-=======
-	github.com/valyala/fasthttp v1.51.0
-	golang.org/x/sys v0.15.0
-)
-
-require (
-	github.com/andybalholm/brotli v1.0.5 // indirect
-	github.com/klauspost/compress v1.17.0 // indirect
->>>>>>> fa30b4e9
+	github.com/klauspost/compress v1.17.4 // indirect
 	github.com/philhofer/fwd v1.1.2 // indirect
 	github.com/pmezard/go-difflib v1.0.0 // indirect
 	github.com/valyala/tcplisten v1.0.0 // indirect
-	golang.org/x/sys v0.14.0 // indirect
+	golang.org/x/sys v0.16.0 // indirect
 	gopkg.in/yaml.v3 v3.0.1 // indirect
 )