on: [push, pull_request]
name: Test
jobs:
  Build:
    strategy:
      matrix:
<<<<<<< HEAD
        go-version: [1.18.x]
        platform: [ubuntu-latest, windows-latest]
=======
        go-version: [1.14.x, 1.15.x, 1.16.x, 1.17.x, 1.18.x]
        platform: [ubuntu-latest, windows-latest, macos-latest]
>>>>>>> 43aa457b
    runs-on: ${{ matrix.platform }}
    steps:
    - name: Install Go
      uses: actions/setup-go@v3
      with:
        go-version: ${{ matrix.go-version }}
    - name: Setup Golang caches
      uses: actions/cache@v3
      with:
          # In order:
          # * Module download cache
          # * Build cache (Linux)
          # * Build cache (Mac)
          # * Build cache (Windows)
          path: |
              ~/go/pkg/mod
              ~/.cache/go-build
              ~/Library/Caches/go-build
              ~\AppData\Local\go-build
          key: ${{ runner.os }}-go-${{ matrix.go-version }}-${{ hashFiles('**/go.sum') }}
          restore-keys: |
              ${{ runner.os }}-go-${{ matrix.go-version }}-
    - name: Fetch Repository
      uses: actions/checkout@v3
    - name: Run Test
      run: go test ./... -v -race<|MERGE_RESOLUTION|>--- conflicted
+++ resolved
@@ -4,13 +4,8 @@
   Build:
     strategy:
       matrix:
-<<<<<<< HEAD
         go-version: [1.18.x]
-        platform: [ubuntu-latest, windows-latest]
-=======
-        go-version: [1.14.x, 1.15.x, 1.16.x, 1.17.x, 1.18.x]
         platform: [ubuntu-latest, windows-latest, macos-latest]
->>>>>>> 43aa457b
     runs-on: ${{ matrix.platform }}
     steps:
     - name: Install Go
