// ⚡️ Fiber is an Express inspired web framework written in Go with ☕️
// 🤖 Github Repository: https://github.com/gofiber/fiber
// 📌 API Documentation: https://docs.gofiber.io

package fiber

import (
	"fmt"
	"sort"
	"strconv"
	"strings"
	"sync/atomic"
	"time"

	"github.com/gofiber/utils/v2"
	"github.com/valyala/fasthttp"
)

// Router defines all router handle interface, including app and group router.
type Router interface {
	Use(args ...any) Router

	Get(path string, handler Handler, middleware ...Handler) Router
	Head(path string, handler Handler, middleware ...Handler) Router
	Post(path string, handler Handler, middleware ...Handler) Router
	Put(path string, handler Handler, middleware ...Handler) Router
	Delete(path string, handler Handler, middleware ...Handler) Router
	Connect(path string, handler Handler, middleware ...Handler) Router
	Options(path string, handler Handler, middleware ...Handler) Router
	Trace(path string, handler Handler, middleware ...Handler) Router
	Patch(path string, handler Handler, middleware ...Handler) Router

	Add(methods []string, path string, handler Handler, middleware ...Handler) Router
	Static(prefix, root string, config ...Static) Router
	All(path string, handler Handler, middleware ...Handler) Router

	Group(prefix string, handlers ...Handler) Router

	Route(path string) Register

	Name(name string) Router
}

// Route is a struct that holds all metadata for each registered handler.
type Route struct {
	// always keep in sync with the copy method "app.copyRoute"
	// Data for routing
	pos         uint32      // Position in stack -> important for the sort of the matched routes
	use         bool        // USE matches path prefixes
	mount       bool        // Indicated a mounted app on a specific route
	star        bool        // Path equals '*'
	root        bool        // Path equals '/'
	path        string      // Prettified path
	routeParser routeParser // Parameter parser
	group       *Group      // Group instance. used for routes in groups

	// Public fields
	Method string `json:"method"` // HTTP method
	Name   string `json:"name"`   // Route's name
	//nolint:revive // Having both a Path (uppercase) and a path (lowercase) is fine
	Path     string    `json:"path"`   // Original registered route path
	Params   []string  `json:"params"` // Case sensitive param keys
	Handlers []Handler `json:"-"`      // Ctx handlers
}

func (r *Route) match(detectionPath, path string, params *[maxParams]string) bool {
	// root detectionPath check
	if r.root && detectionPath == "/" {
		return true
		// '*' wildcard matches any detectionPath
	} else if r.star {
		if len(path) > 1 {
			params[0] = path[1:]
		} else {
			params[0] = ""
		}
		return true
	}
	// Does this route have parameters
	if len(r.Params) > 0 {
		// Match params
		if match := r.routeParser.getMatch(detectionPath, path, params, r.use); match {
			// Get params from the path detectionPath
			return match
		}
	}
	// Is this route a Middleware?
	if r.use {
		// Single slash will match or detectionPath prefix
		if r.root || strings.HasPrefix(detectionPath, r.path) {
			return true
		}
		// Check for a simple detectionPath match
	} else if len(r.path) == len(detectionPath) && r.path == detectionPath {
		return true
	}
	// No match
	return false
}

func (app *App) nextCustom(c CustomCtx) (bool, error) {
	// Get stack length
	tree, ok := app.treeStack[c.getMethodINT()][c.getTreePath()]
	if !ok {
		tree = app.treeStack[c.getMethodINT()][""]
	}
	lenr := len(tree) - 1

	// Loop over the route stack starting from previous index
	for c.getIndexRoute() < lenr {
		// Increment route index
		c.setIndexRoute(c.getIndexRoute() + 1)

		// Get *Route
		route := tree[c.getIndexRoute()]

		// Check if it matches the request path
		match := route.match(c.getDetectionPath(), c.Path(), c.getValues())

		// No match, next route
		if !match {
			continue
		}
		// Pass route reference and param values
		c.setRoute(route)

		// Non use handler matched
		if !c.getMatched() && !route.use {
			c.setMatched(true)
		}

		// Execute first handler of route
		c.setIndexHandler(0)
		err := route.Handlers[0](c)
		return match, err // Stop scanning the stack
	}

	// If c.Next() does not match, return 404
	err := NewError(StatusNotFound, "Cannot "+c.Method()+" "+c.getPathOriginal())

	// If no match, scan stack again if other methods match the request
	// Moved from app.handler because middleware may break the route chain
	if !c.getMatched() && app.methodExistCustom(c) {
		err = ErrMethodNotAllowed
	}
	return false, err
}

func (app *App) next(c *DefaultCtx) (bool, error) {
	// Get stack length
	tree, ok := app.treeStack[c.methodINT][c.treePath]
	if !ok {
		tree = app.treeStack[c.methodINT][""]
	}
	lenTree := len(tree) - 1

	// Loop over the route stack starting from previous index
	for c.indexRoute < lenTree {
		// Increment route index
		c.indexRoute++

		// Get *Route
		route := tree[c.indexRoute]

		var match bool
		var err error
		// skip for mounted apps
		if route.mount {
			continue
		}

		// Check if it matches the request path
		match = route.match(c.detectionPath, c.path, &c.values)
		if !match {
			// No match, next route
			continue
		}
		// Pass route reference and param values
		c.route = route

		// Non use handler matched
		if !c.matched && !route.use {
			c.matched = true
		}

		// Execute first handler of route
		c.indexHandler = 0
		if len(route.Handlers) > 0 {
			err = route.Handlers[0](c)
		}
		return match, err // Stop scanning the stack
	}

	// If c.Next() does not match, return 404
	err := NewError(StatusNotFound, "Cannot "+c.method+" "+c.pathOriginal)
	if !c.matched && app.methodExist(c) {
		// If no match, scan stack again if other methods match the request
		// Moved from app.handler because middleware may break the route chain
		err = ErrMethodNotAllowed
	}
	return false, err
}

func (app *App) requestHandler(rctx *fasthttp.RequestCtx) {
	// Handler for default ctxs
	var c CustomCtx
	if app.newCtxFunc != nil {
		c = app.AcquireCtx().(CustomCtx)
	} else {
		c = app.AcquireCtx().(*DefaultCtx)
	}
	c.Reset(rctx)
	defer app.ReleaseCtx(c)

	// handle invalid http method directly
	if app.methodInt(c.Method()) == -1 {
		_ = c.SendStatus(StatusNotImplemented) //nolint:errcheck // Always return nil
		return
	}

	// check flash messages
	if strings.Contains(utils.UnsafeString(c.Request().Header.RawHeaders()), FlashCookieName) {
		c.Redirect().setFlash()
	}

	// Find match in stack
	var err error
	if app.newCtxFunc != nil {
		_, err = app.nextCustom(c)
	} else {
		_, err = app.next(c.(*DefaultCtx))
	}
	if err != nil {
		if catch := c.App().ErrorHandler(c, err); catch != nil {
			_ = c.SendStatus(StatusInternalServerError) //nolint:errcheck // It is fine to ignore the error here
		}
		// TODO: Do we need to return here?
	}
}

func (app *App) addPrefixToRoute(prefix string, route *Route) *Route {
	prefixedPath := getGroupPath(prefix, route.Path)
	prettyPath := prefixedPath
	// Case-sensitive routing, all to lowercase
	if !app.config.CaseSensitive {
		prettyPath = utils.ToLower(prettyPath)
	}
	// Strict routing, remove trailing slashes
	if !app.config.StrictRouting && len(prettyPath) > 1 {
		prettyPath = strings.TrimRight(prettyPath, "/")
	}

	route.Path = prefixedPath
	route.path = RemoveEscapeChar(prettyPath)
	route.routeParser = parseRoute(prettyPath)
	route.root = false
	route.star = false

	return route
}

func (*App) copyRoute(route *Route) *Route {
	return &Route{
		// Router booleans
		use:   route.use,
		mount: route.mount,
		star:  route.star,
		root:  route.root,

		// Path data
		path:        route.path,
		routeParser: route.routeParser,
		Params:      route.Params,

		// misc
		pos: route.pos,

		// Public data
		Path:     route.Path,
		Method:   route.Method,
		Handlers: route.Handlers,
	}
}

<<<<<<< HEAD
func (app *App) register(methods []string, pathRaw string, group *Group, handler Handler, middleware ...Handler) Router {
	handlers := middleware
	if handler != nil {
		handlers = append(handlers, handler)
	}

	for _, method := range methods {
		// Uppercase HTTP methods
		method = utils.ToUpper(method)
		// Check if the HTTP method is valid unless it's USE
		if method != methodUse && app.methodInt(method) == -1 {
			panic(fmt.Sprintf("add: invalid http method %s\n", method))
		}
		// A route requires atleast one ctx handler
		if len(handlers) == 0 {
			panic(fmt.Sprintf("missing handler/middleware in route: %s\n", pathRaw))
		}
		// Cannot have an empty path
		if pathRaw == "" {
			pathRaw = "/"
		}
		// Path always start with a '/'
		if pathRaw[0] != '/' {
			pathRaw = "/" + pathRaw
		}
		// Create a stripped path in-case sensitive / trailing slashes
		pathPretty := pathRaw
		// Case sensitive routing, all to lowercase
		if !app.config.CaseSensitive {
			pathPretty = utils.ToLower(pathPretty)
		}
		// Strict routing, remove trailing slashes
		if !app.config.StrictRouting && len(pathPretty) > 1 {
			pathPretty = strings.TrimRight(pathPretty, "/")
		}
		// Is layer a middleware?
		isUse := method == methodUse
		// Is path a direct wildcard?
		isStar := pathPretty == "/*"
		// Is path a root slash?
		isRoot := pathPretty == "/"
		// Parse path parameters
		parsedRaw := parseRoute(pathRaw)
		parsedPretty := parseRoute(pathPretty)

		// Create route metadata without pointer
		route := Route{
			// Router booleans
			use:  isUse,
			star: isStar,
			root: isRoot,

			// Path data
			path:        RemoveEscapeChar(pathPretty),
			routeParser: parsedPretty,
			Params:      parsedRaw.params,

			// Group data
			group: group,

			// Public data
			Path:     pathRaw,
			Method:   method,
			Handlers: handlers,
		}
		// Increment global handler count
		atomic.AddUint32(&app.handlersCount, uint32(len(handlers)))

		// Middleware route matches all HTTP methods
		if isUse {
			// Add route to all HTTP methods stack
			for _, m := range app.config.RequestMethods {
				// Create a route copy to avoid duplicates during compression
				r := route
				app.addRoute(m, &r)
			}
		} else {
			// Add route to stack
			app.addRoute(method, &route)
		}
	}

	return app
=======
func (app *App) register(method, pathRaw string, group *Group, handlers ...Handler) {
	// Uppercase HTTP methods
	method = utils.ToUpper(method)
	// Check if the HTTP method is valid unless it's USE
	if method != methodUse && app.methodInt(method) == -1 {
		panic(fmt.Sprintf("add: invalid http method %s\n", method))
	}
	// is mounted app
	isMount := group != nil && group.app != app
	// A route requires atleast one ctx handler
	if len(handlers) == 0 && !isMount {
		panic(fmt.Sprintf("missing handler in route: %s\n", pathRaw))
	}
	// Cannot have an empty path
	if pathRaw == "" {
		pathRaw = "/"
	}
	// Path always start with a '/'
	if pathRaw[0] != '/' {
		pathRaw = "/" + pathRaw
	}
	// Create a stripped path in-case sensitive / trailing slashes
	pathPretty := pathRaw
	// Case-sensitive routing, all to lowercase
	if !app.config.CaseSensitive {
		pathPretty = utils.ToLower(pathPretty)
	}
	// Strict routing, remove trailing slashes
	if !app.config.StrictRouting && len(pathPretty) > 1 {
		pathPretty = utils.TrimRight(pathPretty, '/')
	}
	// Is layer a middleware?
	isUse := method == methodUse
	// Is path a direct wildcard?
	isStar := pathPretty == "/*"
	// Is path a root slash?
	isRoot := pathPretty == "/"
	// Parse path parameters
	parsedRaw := parseRoute(pathRaw)
	parsedPretty := parseRoute(pathPretty)

	// Create route metadata without pointer
	route := Route{
		// Router booleans
		use:   isUse,
		mount: isMount,
		star:  isStar,
		root:  isRoot,

		// Path data
		path:        RemoveEscapeChar(pathPretty),
		routeParser: parsedPretty,
		Params:      parsedRaw.params,

		// Group data
		group: group,

		// Public data
		Path:     pathRaw,
		Method:   method,
		Handlers: handlers,
	}
	// Increment global handler count
	atomic.AddUint32(&app.handlersCount, uint32(len(handlers)))

	// Middleware route matches all HTTP methods
	if isUse {
		// Add route to all HTTP methods stack
		for _, m := range app.config.RequestMethods {
			// Create a route copy to avoid duplicates during compression
			r := route
			app.addRoute(m, &r, isMount)
		}
	} else {
		// Add route to stack
		app.addRoute(method, &route, isMount)
	}
>>>>>>> e91b02b3
}

func (app *App) registerStatic(prefix, root string, config ...Static) {
	// For security, we want to restrict to the current work directory.
	if root == "" {
		root = "."
	}
	// Cannot have an empty prefix
	if prefix == "" {
		prefix = "/"
	}
	// Prefix always start with a '/' or '*'
	if prefix[0] != '/' {
		prefix = "/" + prefix
	}
	// in case-sensitive routing, all to lowercase
	if !app.config.CaseSensitive {
		prefix = utils.ToLower(prefix)
	}
	// Strip trailing slashes from the root path
	if len(root) > 0 && root[len(root)-1] == '/' {
		root = root[:len(root)-1]
	}
	// Is prefix a direct wildcard?
	isStar := prefix == "/*"
	// Is prefix a root slash?
	isRoot := prefix == "/"
	// Is prefix a partial wildcard?
	if strings.Contains(prefix, "*") {
		// /john* -> /john
		isStar = true
		prefix = strings.Split(prefix, "*")[0]
		// Fix this later
	}
	prefixLen := len(prefix)
	if prefixLen > 1 && prefix[prefixLen-1:] == "/" {
		// /john/ -> /john
		prefixLen--
		prefix = prefix[:prefixLen]
	}
	const cacheDuration = 10 * time.Second
	// Fileserver settings
	fs := &fasthttp.FS{
		Root:                 root,
		AllowEmptyRoot:       true,
		GenerateIndexPages:   false,
		AcceptByteRange:      false,
		Compress:             false,
		CompressedFileSuffix: app.config.CompressedFileSuffix,
		CacheDuration:        cacheDuration,
		IndexNames:           []string{"index.html"},
		PathRewrite: func(fctx *fasthttp.RequestCtx) []byte {
			path := fctx.Path()
			if len(path) >= prefixLen {
				if isStar && app.getString(path[0:prefixLen]) == prefix {
					path = append(path[0:0], '/')
				} else {
					path = path[prefixLen:]
					if len(path) == 0 || path[len(path)-1] != '/' {
						path = append(path, '/')
					}
				}
			}
			if len(path) > 0 && path[0] != '/' {
				path = append([]byte("/"), path...)
			}
			return path
		},
		PathNotFound: func(fctx *fasthttp.RequestCtx) {
			fctx.Response.SetStatusCode(StatusNotFound)
		},
	}

	// Set config if provided
	var cacheControlValue string
	var modifyResponse Handler
	if len(config) > 0 {
		maxAge := config[0].MaxAge
		if maxAge > 0 {
			cacheControlValue = "public, max-age=" + strconv.Itoa(maxAge)
		}
		fs.CacheDuration = config[0].CacheDuration
		fs.Compress = config[0].Compress
		fs.AcceptByteRange = config[0].ByteRange
		fs.GenerateIndexPages = config[0].Browse
		if config[0].Index != "" {
			fs.IndexNames = []string{config[0].Index}
		}
		modifyResponse = config[0].ModifyResponse
	}
	fileHandler := fs.NewRequestHandler()
	handler := func(c Ctx) error {
		// Don't execute middleware if Next returns true
		if len(config) != 0 && config[0].Next != nil && config[0].Next(c) {
			return c.Next()
		}
		// Serve file
		fileHandler(c.Context())
		// Sets the response Content-Disposition header to attachment if the Download option is true
		if len(config) > 0 && config[0].Download {
			c.Attachment()
		}
		// Return request if found and not forbidden
		status := c.Context().Response.StatusCode()
		if status != StatusNotFound && status != StatusForbidden {
			if len(cacheControlValue) > 0 {
				c.Context().Response.Header.Set(HeaderCacheControl, cacheControlValue)
			}
			if modifyResponse != nil {
				return modifyResponse(c)
			}
			return nil
		}
		// Reset response to default
		c.Context().SetContentType("") // Issue #420
		c.Context().Response.SetStatusCode(StatusOK)
		c.Context().Response.SetBodyString("")
		// Next middleware
		return c.Next()
	}

	// Create route metadata without pointer
	route := Route{
		// Router booleans
		use:  true,
		root: isRoot,
		path: prefix,
		// Public data
		Method:   MethodGet,
		Path:     prefix,
		Handlers: []Handler{handler},
	}
	// Increment global handler count
	atomic.AddUint32(&app.handlersCount, 1)
	// Add route to stack
	app.addRoute(MethodGet, &route)
	// Add HEAD route
	app.addRoute(MethodHead, &route)
}

func (app *App) addRoute(method string, route *Route, isMounted ...bool) {
	// Check mounted routes
	var mounted bool
	if len(isMounted) > 0 {
		mounted = isMounted[0]
	}

	// Get unique HTTP method identifier
	m := app.methodInt(method)

	// prevent identically route registration
	l := len(app.stack[m])
	if l > 0 && app.stack[m][l-1].Path == route.Path && route.use == app.stack[m][l-1].use && !route.mount && !app.stack[m][l-1].mount {
		preRoute := app.stack[m][l-1]
		preRoute.Handlers = append(preRoute.Handlers, route.Handlers...)
	} else {
		// Increment global route position
		route.pos = atomic.AddUint32(&app.routesCount, 1)
		route.Method = method
		// Add route to the stack
		app.stack[m] = append(app.stack[m], route)
		app.routesRefreshed = true
	}

	// Execute onRoute hooks & change latestRoute if not adding mounted route
	if !mounted {
		app.mutex.Lock()
		app.latestRoute = route
		if err := app.hooks.executeOnRouteHooks(*route); err != nil {
			panic(err)
		}
		app.mutex.Unlock()
	}
}

// buildTree build the prefix tree from the previously registered routes
func (app *App) buildTree() *App {
	if !app.routesRefreshed {
		return app
	}

	// loop all the methods and stacks and create the prefix tree
	for m := range app.config.RequestMethods {
		tsMap := make(map[string][]*Route)
		for _, route := range app.stack[m] {
			treePath := ""
			if len(route.routeParser.segs) > 0 && len(route.routeParser.segs[0].Const) >= 3 {
				treePath = route.routeParser.segs[0].Const[:3]
			}
			// create tree stack
			tsMap[treePath] = append(tsMap[treePath], route)
		}
		app.treeStack[m] = tsMap
	}

	// loop the methods and tree stacks and add global stack and sort everything
	for m := range app.config.RequestMethods {
		tsMap := app.treeStack[m]
		for treePart := range tsMap {
			if treePart != "" {
				// merge global tree routes in current tree stack
				tsMap[treePart] = uniqueRouteStack(append(tsMap[treePart], tsMap[""]...))
			}
			// sort tree slices with the positions
			slc := tsMap[treePart]
			sort.Slice(slc, func(i, j int) bool { return slc[i].pos < slc[j].pos })
		}
	}
	app.routesRefreshed = false

	return app
}<|MERGE_RESOLUTION|>--- conflicted
+++ resolved
@@ -282,8 +282,7 @@
 	}
 }
 
-<<<<<<< HEAD
-func (app *App) register(methods []string, pathRaw string, group *Group, handler Handler, middleware ...Handler) Router {
+func (app *App) register(methods []string, pathRaw string, group *Group, handler Handler, middleware ...Handler) {
 	handlers := middleware
 	if handler != nil {
 		handlers = append(handlers, handler)
@@ -296,8 +295,10 @@
 		if method != methodUse && app.methodInt(method) == -1 {
 			panic(fmt.Sprintf("add: invalid http method %s\n", method))
 		}
+		// is mounted app
+		isMount := group != nil && group.app != app
 		// A route requires atleast one ctx handler
-		if len(handlers) == 0 {
+		if len(handlers) == 0 && !isMount {
 			panic(fmt.Sprintf("missing handler/middleware in route: %s\n", pathRaw))
 		}
 		// Cannot have an empty path
@@ -310,7 +311,7 @@
 		}
 		// Create a stripped path in-case sensitive / trailing slashes
 		pathPretty := pathRaw
-		// Case sensitive routing, all to lowercase
+		// Case-sensitive routing, all to lowercase
 		if !app.config.CaseSensitive {
 			pathPretty = utils.ToLower(pathPretty)
 		}
@@ -331,9 +332,10 @@
 		// Create route metadata without pointer
 		route := Route{
 			// Router booleans
-			use:  isUse,
-			star: isStar,
-			root: isRoot,
+			use:   isUse,
+			mount: isMount,
+			star:  isStar,
+			root:  isRoot,
 
 			// Path data
 			path:        RemoveEscapeChar(pathPretty),
@@ -357,94 +359,13 @@
 			for _, m := range app.config.RequestMethods {
 				// Create a route copy to avoid duplicates during compression
 				r := route
-				app.addRoute(m, &r)
+				app.addRoute(m, &r, isMount)
 			}
 		} else {
 			// Add route to stack
-			app.addRoute(method, &route)
-		}
-	}
-
-	return app
-=======
-func (app *App) register(method, pathRaw string, group *Group, handlers ...Handler) {
-	// Uppercase HTTP methods
-	method = utils.ToUpper(method)
-	// Check if the HTTP method is valid unless it's USE
-	if method != methodUse && app.methodInt(method) == -1 {
-		panic(fmt.Sprintf("add: invalid http method %s\n", method))
-	}
-	// is mounted app
-	isMount := group != nil && group.app != app
-	// A route requires atleast one ctx handler
-	if len(handlers) == 0 && !isMount {
-		panic(fmt.Sprintf("missing handler in route: %s\n", pathRaw))
-	}
-	// Cannot have an empty path
-	if pathRaw == "" {
-		pathRaw = "/"
-	}
-	// Path always start with a '/'
-	if pathRaw[0] != '/' {
-		pathRaw = "/" + pathRaw
-	}
-	// Create a stripped path in-case sensitive / trailing slashes
-	pathPretty := pathRaw
-	// Case-sensitive routing, all to lowercase
-	if !app.config.CaseSensitive {
-		pathPretty = utils.ToLower(pathPretty)
-	}
-	// Strict routing, remove trailing slashes
-	if !app.config.StrictRouting && len(pathPretty) > 1 {
-		pathPretty = utils.TrimRight(pathPretty, '/')
-	}
-	// Is layer a middleware?
-	isUse := method == methodUse
-	// Is path a direct wildcard?
-	isStar := pathPretty == "/*"
-	// Is path a root slash?
-	isRoot := pathPretty == "/"
-	// Parse path parameters
-	parsedRaw := parseRoute(pathRaw)
-	parsedPretty := parseRoute(pathPretty)
-
-	// Create route metadata without pointer
-	route := Route{
-		// Router booleans
-		use:   isUse,
-		mount: isMount,
-		star:  isStar,
-		root:  isRoot,
-
-		// Path data
-		path:        RemoveEscapeChar(pathPretty),
-		routeParser: parsedPretty,
-		Params:      parsedRaw.params,
-
-		// Group data
-		group: group,
-
-		// Public data
-		Path:     pathRaw,
-		Method:   method,
-		Handlers: handlers,
-	}
-	// Increment global handler count
-	atomic.AddUint32(&app.handlersCount, uint32(len(handlers)))
-
-	// Middleware route matches all HTTP methods
-	if isUse {
-		// Add route to all HTTP methods stack
-		for _, m := range app.config.RequestMethods {
-			// Create a route copy to avoid duplicates during compression
-			r := route
-			app.addRoute(m, &r, isMount)
-		}
-	} else {
-		// Add route to stack
-		app.addRoute(method, &route, isMount)
-	}
->>>>>>> e91b02b3
+			app.addRoute(method, &route, isMount)
+		}
+	}
 }
 
 func (app *App) registerStatic(prefix, root string, config ...Static) {
