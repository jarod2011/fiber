// ⚡️ Fiber is an Express inspired web framework written in Go with ☕️
// 🤖 Github Repository: https://github.com/gofiber/fiber
// 📌 API Documentation: https://docs.gofiber.io

package fiber

import (
	"bytes"
	"crypto/tls"
	"fmt"
	"io"
	"net"
	"os"
	"path/filepath"
	"reflect"
	"strings"
	"time"
	"unsafe"

	"github.com/gofiber/fiber/v2/log"
	"github.com/gofiber/utils/v2"

	"github.com/valyala/bytebufferpool"
	"github.com/valyala/fasthttp"
)

// acceptType is a struct that holds the parsed value of an Accept header
// along with quality, specificity, parameters, and order.
// Used for sorting accept headers.
type acceptedType struct {
	spec        string
	quality     float64
	specificity int
	order       int
	params      string
}

// getTLSConfig returns a net listener's tls config
func getTLSConfig(ln net.Listener) *tls.Config {
	// Get listener type
	pointer := reflect.ValueOf(ln)

	// Is it a tls.listener?
	if pointer.String() == "<*tls.listener Value>" {
		// Copy value from pointer
		if val := reflect.Indirect(pointer); val.Type() != nil {
			// Get private field from value
			if field := val.FieldByName("config"); field.Type() != nil {
				// Copy value from pointer field (unsafe)
				newval := reflect.NewAt(field.Type(), unsafe.Pointer(field.UnsafeAddr())) //nolint:gosec // Probably the only way to extract the *tls.Config from a net.Listener. TODO: Verify there really is no easier way without using unsafe.
				if newval.Type() != nil {
					// Get element from pointer
					if elem := newval.Elem(); elem.Type() != nil {
						// Cast value to *tls.Config
						c, ok := elem.Interface().(*tls.Config)
						if !ok {
							panic(fmt.Errorf("failed to type-assert to *tls.Config"))
						}
						return c
					}
				}
			}
		}
	}

	return nil
}

// readContent opens a named file and read content from it
func readContent(rf io.ReaderFrom, name string) (int64, error) {
	// Read file
	f, err := os.Open(filepath.Clean(name))
	if err != nil {
		return 0, fmt.Errorf("failed to open: %w", err)
	}
	defer func() {
		if err = f.Close(); err != nil {
			log.Errorf("Error closing file: %s", err)
		}
	}()
	if n, err := rf.ReadFrom(f); err != nil {
		return n, fmt.Errorf("failed to read: %w", err)
	}
	return 0, nil
}

// quoteString escape special characters in a given string
func (app *App) quoteString(raw string) string {
	bb := bytebufferpool.Get()
	// quoted := string(fasthttp.AppendQuotedArg(bb.B, getBytes(raw)))
	quoted := app.getString(fasthttp.AppendQuotedArg(bb.B, app.getBytes(raw)))
	bytebufferpool.Put(bb)
	return quoted
}

// Scan stack if other methods match the request
func (app *App) methodExist(c *DefaultCtx) bool {
	var exists bool

	methods := app.config.RequestMethods
	for i := 0; i < len(methods); i++ {
		// Skip original method
		if c.getMethodINT() == i {
			continue
		}
		// Reset stack index
		c.setIndexRoute(-1)

		tree, ok := c.App().treeStack[i][c.getTreePath()]
		if !ok {
			tree = c.App().treeStack[i][""]
		}
		// Get stack length
		lenr := len(tree) - 1
		// Loop over the route stack starting from previous index
		for c.getIndexRoute() < lenr {
			// Increment route index
			c.setIndexRoute(c.getIndexRoute() + 1)
			// Get *Route
			route := tree[c.getIndexRoute()]
			// Skip use routes
			if route.use {
				continue
			}
			// Check if it matches the request path
			match := route.match(c.getDetectionPath(), c.Path(), c.getValues())
			// No match, next route
			if match {
				// We matched
				exists = true
				// Add method to Allow header
				c.Append(HeaderAllow, methods[i])
				// Break stack loop
				break
			}
		}
	}
	return exists
}

// Scan stack if other methods match the request
func (app *App) methodExistCustom(c CustomCtx) bool {
	var exists bool
	methods := app.config.RequestMethods
	for i := 0; i < len(methods); i++ {
		// Skip original method
		if c.getMethodINT() == i {
			continue
		}
		// Reset stack index
		c.setIndexRoute(-1)

		tree, ok := c.App().treeStack[i][c.getTreePath()]
		if !ok {
			tree = c.App().treeStack[i][""]
		}
		// Get stack length
		lenr := len(tree) - 1
		// Loop over the route stack starting from previous index
		for c.getIndexRoute() < lenr {
			// Increment route index
			c.setIndexRoute(c.getIndexRoute() + 1)
			// Get *Route
			route := tree[c.getIndexRoute()]
			// Skip use routes
			if route.use {
				continue
			}
			// Check if it matches the request path
			match := route.match(c.getDetectionPath(), c.Path(), c.getValues())
			// No match, next route
			if match {
				// We matched
				exists = true
				// Add method to Allow header
				c.Append(HeaderAllow, methods[i])
				// Break stack loop
				break
			}
		}
	}
	return exists
}

// uniqueRouteStack drop all not unique routes from the slice
func uniqueRouteStack(stack []*Route) []*Route {
	var unique []*Route
	m := make(map[*Route]int)
	for _, v := range stack {
		if _, ok := m[v]; !ok {
			// Unique key found. Record position and collect
			// in result.
			m[v] = len(unique)
			unique = append(unique, v)
		}
	}

	return unique
}

// defaultString returns the value or a default value if it is set
func defaultString(value string, defaultValue []string) string {
	if len(value) == 0 && len(defaultValue) > 0 {
		return defaultValue[0]
	}
	return value
}

func getGroupPath(prefix, path string) string {
	if len(path) == 0 {
		return prefix
	}

	if path[0] != '/' {
		path = "/" + path
	}

	return strings.TrimRight(prefix, "/") + path
}

// acceptsOffer This function determines if an offer matches a given specification.
// It checks if the specification ends with a '*' or if the offer has the prefix of the specification.
// Returns true if the offer matches the specification, false otherwise.
func acceptsOffer(spec, offer, _ string) bool {
	if len(spec) >= 1 && spec[len(spec)-1] == '*' {
		return true
	} else if strings.HasPrefix(spec, offer) {
		return true
	}
	return false
}

// acceptsOfferType This function determines if an offer type matches a given specification.
// It checks if the specification is equal to */* (i.e., all types are accepted).
// It gets the MIME type of the offer (either from the offer itself or by its file extension).
// It checks if the offer MIME type matches the specification MIME type or if the specification is of the form <MIME_type>/* and the offer MIME type has the same MIME type.
// It checks if the offer contains every parameter present in the specification.
// Returns true if the offer type matches the specification, false otherwise.
func acceptsOfferType(spec, offerType, specParams string) bool {
	var offerMime, offerParams string

	if i := strings.IndexByte(offerType, ';'); i == -1 {
		offerMime = offerType
	} else {
		offerMime = offerType[:i]
		offerParams = offerType[i:]
	}

	// Accept: */*
	if spec == "*/*" {
		return paramsMatch(specParams, offerParams)
	}

	var mimetype string
	if strings.IndexByte(offerMime, '/') != -1 {
		mimetype = offerMime // MIME type
	} else {
		mimetype = utils.GetMIME(offerMime) // extension
	}

	if spec == mimetype {
		// Accept: <MIME_type>/<MIME_subtype>
		return paramsMatch(specParams, offerParams)
	}

	s := strings.IndexByte(mimetype, '/')
	// Accept: <MIME_type>/*
	if strings.HasPrefix(spec, mimetype[:s]) && (spec[s:] == "/*" || mimetype[s:] == "/*") {
		return paramsMatch(specParams, offerParams)
	}

	return false
}

// paramsMatch returns whether offerParams contains all parameters present in specParams.
// Matching is case insensitive, and surrounding quotes are stripped.
// To align with the behavior of res.format from Express, the order of parameters is
// ignored, and if a parameter is specified twice in the incoming Accept, the last
// provided value is given precedence.
// In the case of quoted values, RFC 9110 says that we must treat any character escaped
// by a backslash as equivalent to the character itself (e.g., "a\aa" is equivalent to "aaa").
// For the sake of simplicity, we forgo this and compare the value as-is. Besides, it would
// be highly unusual for a client to escape something other than a double quote or backslash.
// See https://www.rfc-editor.org/rfc/rfc9110#name-parameters
func paramsMatch(specParamStr, offerParams string) bool {
	if specParamStr == "" {
		return true
	}

	// Preprocess the spec params to more easily test
	// for out-of-order parameters
	specParams := make([][2]string, 0, 2)
	forEachParameter(specParamStr, func(s1, s2 string) bool {
		if s1 == "q" || s1 == "Q" {
			return false
		}
		for i := range specParams {
			if utils.EqualFold(s1, specParams[i][0]) {
				specParams[i][1] = s2
				return false
			}
		}
		specParams = append(specParams, [2]string{s1, s2})
		return true
	})

	allSpecParamsMatch := true
	for i := range specParams {
		foundParam := false
		forEachParameter(offerParams, func(offerParam, offerVal string) bool {
			if utils.EqualFold(specParams[i][0], offerParam) {
				foundParam = true
				allSpecParamsMatch = utils.EqualFold(specParams[i][1], offerVal)
				return false
			}
			return true
		})
		if !foundParam || !allSpecParamsMatch {
			return false
		}
	}
	return allSpecParamsMatch
}

// getSplicedStrList function takes a string and a string slice as an argument, divides the string into different
// elements divided by ',' and stores these elements in the string slice.
// It returns the populated string slice as an output.
//
// If the given slice hasn't enough space, it will allocate more and return.
func getSplicedStrList(headerValue string, dst []string) []string {
	if headerValue == "" {
		return nil
	}

	var (
		index             int
		character         rune
		lastElementEndsAt uint8
		insertIndex       int
	)
	for index, character = range headerValue + "$" {
		if character == ',' || index == len(headerValue) {
			if insertIndex >= len(dst) {
				oldSlice := dst
				dst = make([]string, len(dst)+(len(dst)>>1)+2)
				copy(dst, oldSlice)
			}
			dst[insertIndex] = utils.TrimLeft(headerValue[lastElementEndsAt:index], ' ')
			lastElementEndsAt = uint8(index + 1)
			insertIndex++
		}
	}

	if len(dst) > insertIndex {
		dst = dst[:insertIndex]
	}
	return dst
}

// forEachMediaRange parses an Accept or Content-Type header, calling functor
// on each media range.
// See: https://www.rfc-editor.org/rfc/rfc9110#name-content-negotiation-fields
func forEachMediaRange(header string, functor func(string)) {
	hasDQuote := strings.IndexByte(header, '"') != -1

	for len(header) > 0 {
		n := 0
		header = utils.TrimLeft(header, ' ')
		quotes := 0
		escaping := false

		if hasDQuote {
			// Complex case. We need to keep track of quotes and quoted-pairs (i.e.,  characters escaped with \ )
		loop:
			for n < len(header) {
				switch header[n] {
				case ',':
					if quotes%2 == 0 {
						break loop
					}
				case '"':
					if !escaping {
						quotes++
					}
				case '\\':
					if quotes%2 == 1 {
						escaping = !escaping
					}
				}
				n++
			}
		} else {
			// Simple case. Just look for the next comma.
			if n = strings.IndexByte(header, ','); n == -1 {
				n = len(header)
			}
		}

		functor(header[:n])

		if n >= len(header) {
			return
		}
		header = header[n+1:]
	}
}

// forEachParamter parses a given parameter list, calling functor
// on each valid parameter. If functor returns false, we stop processing.
// It expects a leading ';'.
// See: https://www.rfc-editor.org/rfc/rfc9110#section-5.6.6
// According to RFC-9110 2.4, it is up to our discretion whether
// to attempt to recover from errors in HTTP semantics. Therefor,
// we take the simple approach and exit early when a semantic error
// is detected in the header.
//
//	parameter = parameter-name "=" parameter-value
//	parameter-name = token
//	parameter-value = ( token / quoted-string )
//	parameters = *( OWS ";" OWS [ parameter ] )
func forEachParameter(params string, functor func(string, string) bool) {
	for len(params) > 0 {
		// eat OWS ";" OWS
		params = utils.TrimLeft(params, ' ')
		if len(params) == 0 || params[0] != ';' {
			return
		}
		params = utils.TrimLeft(params[1:], ' ')

		n := 0

		// make sure the parameter is at least one character long
		if len(params) == 0 || !validHeaderFieldByte(params[n]) {
			return
		}
		n++
		for n < len(params) && validHeaderFieldByte(params[n]) {
			n++
		}

		// We should hit a '=' (that has more characters after it)
		// If not, the parameter is invalid.
		// param=foo
		// ~~~~~^
		if n >= len(params)-1 || params[n] != '=' {
			return
		}
		param := params[:n]
		n++

		if params[n] == '"' {
			// Handle quoted strings and quoted-pairs (i.e., characters escaped with \ )
			// See: https://www.rfc-editor.org/rfc/rfc9110#section-5.6.4
			foundEndQuote := false
			escaping := false
			n++
			m := n
			for ; n < len(params); n++ {
				if params[n] == '"' && !escaping {
					foundEndQuote = true
					break
				}
				// Recipients that process the value of a quoted-string MUST handle
				// a quoted-pair as if it were replaced by the octet following the backslash
				escaping = params[n] == '\\' && !escaping
			}
			if !foundEndQuote {
				// Not a valid parameter
				return
			}
			if !functor(param, params[m:n]) {
				return
			}
			n++
		} else if validHeaderFieldByte(params[n]) {
			// Parse a normal value, which should just be a token.
			m := n
			n++
			for n < len(params) && validHeaderFieldByte(params[n]) {
				n++
			}
			if !functor(param, params[m:n]) {
				return
			}
		} else {
			// Value was invalid
			return
		}
		params = params[n:]
	}
}

// validHeaderFieldByte returns true if a valid tchar
//
//	tchar = "!" / "#" / "$" / "%" / "&" / "'" / "*" / "+" / "-" / "." /
//	"^" / "_" / "`" / "|" / "~" / DIGIT / ALPHA
//
// See: https://www.rfc-editor.org/rfc/rfc9110#section-5.6.2
// Function copied from net/textproto:
// https://github.com/golang/go/blob/master/src/net/textproto/reader.go#L663
func validHeaderFieldByte(c byte) bool {
	// mask is a 128-bit bitmap with 1s for allowed bytes,
	// so that the byte c can be tested with a shift and an and.
	// If c >= 128, then 1<<c and 1<<(c-64) will both be zero,
	// and this function will return false.
	const mask = 0 |
		(1<<(10)-1)<<'0' |
		(1<<(26)-1)<<'a' |
		(1<<(26)-1)<<'A' |
		1<<'!' |
		1<<'#' |
		1<<'$' |
		1<<'%' |
		1<<'&' |
		1<<'\'' |
		1<<'*' |
		1<<'+' |
		1<<'-' |
		1<<'.' |
		1<<'^' |
		1<<'_' |
		1<<'`' |
		1<<'|' |
		1<<'~'
	return ((uint64(1)<<c)&(mask&(1<<64-1)) |
		(uint64(1)<<(c-64))&(mask>>64)) != 0
}

// getOffer return valid offer for header negotiation
func getOffer(header string, isAccepted func(spec, offer, specParams string) bool, offers ...string) string {
	if len(offers) == 0 {
		return ""
	}
	if header == "" {
		return offers[0]
	}

	acceptedTypes := make([]acceptedType, 0, 8)
	order := 0

	// Parse header and get accepted types with their quality and specificity
	// See: https://www.rfc-editor.org/rfc/rfc9110#name-content-negotiation-fields
	forEachMediaRange(header, func(accept string) {
		order++
		spec, quality, params := accept, 1.0, ""

<<<<<<< HEAD
		// Skip spaces
		header = strings.TrimLeft(header, " ")

		// Get spec
		commaPos = strings.IndexByte(header, ',')
		if commaPos != -1 {
			spec = strings.TrimSpace(header[:commaPos])
		} else {
			spec = strings.TrimLeft(header, " ")
		}

		// Get quality
		quality := 1.0
		if factorSign := strings.IndexByte(spec, ';'); factorSign != -1 {
			factor := strings.Trim(spec[factorSign+1:], " ")
			if strings.HasPrefix(factor, "q=") {
				if q, err := fasthttp.ParseUfloat(utils.UnsafeBytes(factor[2:])); err == nil {
=======
		if i := strings.IndexByte(accept, ';'); i != -1 {
			spec = accept[:i]

			// The vast majority of requests will have only the q parameter with
			// no whitespace. Check this first to see if we can skip
			// the more involved parsing.
			if strings.HasPrefix(accept[i:], ";q=") && strings.IndexByte(accept[i+3:], ';') == -1 {
				if q, err := fasthttp.ParseUfloat([]byte(utils.TrimRight(accept[i+3:], ' '))); err == nil {
>>>>>>> cbcb1aec
					quality = q
				}
			} else {
				hasParams := false
				forEachParameter(accept[i:], func(param, val string) bool {
					if param == "q" || param == "Q" {
						if q, err := fasthttp.ParseUfloat([]byte(val)); err == nil {
							quality = q
						}
						return false
					}
					hasParams = true
					return true
				})
				if hasParams {
					params = accept[i:]
				}
			}
			// Skip this accept type if quality is 0.0
			// See: https://www.rfc-editor.org/rfc/rfc9110#quality.values
			if quality == 0.0 {
				return
			}
		}

		spec = utils.TrimRight(spec, ' ')

		// Get specificity
		var specificity int
		// check for wildcard this could be a mime */* or a wildcard character *
		if spec == "*/*" || spec == "*" {
			specificity = 1
		} else if strings.HasSuffix(spec, "/*") {
			specificity = 2
		} else if strings.IndexByte(spec, '/') != -1 {
			specificity = 3
		} else {
			specificity = 4
		}

		// Add to accepted types
		acceptedTypes = append(acceptedTypes, acceptedType{spec, quality, specificity, order, params})
	})

	if len(acceptedTypes) > 1 {
		// Sort accepted types by quality and specificity, preserving order of equal elements
		sortAcceptedTypes(&acceptedTypes)
	}

	// Find the first offer that matches the accepted types
	for _, acceptedType := range acceptedTypes {
		for _, offer := range offers {
			if len(offer) == 0 {
				continue
			}
			if isAccepted(acceptedType.spec, offer, acceptedType.params) {
				return offer
			}
		}
	}

	return ""
}

// sortAcceptedTypes sorts accepted types by quality and specificity, preserving order of equal elements
// A type with parameters has higher priority than an equivalent one without parameters.
// e.g., text/html;a=1;b=2 comes before text/html;a=1
// See: https://www.rfc-editor.org/rfc/rfc9110#name-content-negotiation-fields
func sortAcceptedTypes(acceptedTypes *[]acceptedType) {
	if acceptedTypes == nil || len(*acceptedTypes) < 2 {
		return
	}
	at := *acceptedTypes

	for i := 1; i < len(at); i++ {
		lo, hi := 0, i-1
		for lo <= hi {
			mid := (lo + hi) / 2
			if at[i].quality < at[mid].quality ||
				(at[i].quality == at[mid].quality && at[i].specificity < at[mid].specificity) ||
				(at[i].quality == at[mid].quality && at[i].specificity < at[mid].specificity && len(at[i].params) < len(at[mid].params)) ||
				(at[i].quality == at[mid].quality && at[i].specificity == at[mid].specificity && len(at[i].params) == len(at[mid].params) && at[i].order > at[mid].order) {
				lo = mid + 1
			} else {
				hi = mid - 1
			}
		}
		for j := i; j > lo; j-- {
			at[j-1], at[j] = at[j], at[j-1]
		}
	}
}

func matchEtag(s, etag string) bool {
	if s == etag || s == "W/"+etag || "W/"+s == etag {
		return true
	}

	return false
}

func (app *App) isEtagStale(etag string, noneMatchBytes []byte) bool {
	var start, end int

	// Adapted from:
	// https://github.com/jshttp/fresh/blob/10e0471669dbbfbfd8de65bc6efac2ddd0bfa057/index.js#L110
	for i := range noneMatchBytes {
		switch noneMatchBytes[i] {
		case 0x20:
			if start == end {
				start = i + 1
				end = i + 1
			}
		case 0x2c:
			if matchEtag(app.getString(noneMatchBytes[start:end]), etag) {
				return false
			}
			start = i + 1
			end = i + 1
		default:
			end = i + 1
		}
	}

	return !matchEtag(app.getString(noneMatchBytes[start:end]), etag)
}

func parseAddr(raw string) (string, string) { //nolint:revive // Returns (host, port)
	if i := strings.LastIndex(raw, ":"); i != -1 {
		return raw[:i], raw[i+1:]
	}
	return raw, ""
}

const noCacheValue = "no-cache"

// isNoCache checks if the cacheControl header value is a `no-cache`.
func isNoCache(cacheControl string) bool {
	i := strings.Index(cacheControl, noCacheValue)
	if i == -1 {
		return false
	}

	// Xno-cache
	if i > 0 && !(cacheControl[i-1] == ' ' || cacheControl[i-1] == ',') {
		return false
	}

	// bla bla, no-cache
	if i+len(noCacheValue) == len(cacheControl) {
		return true
	}

	// bla bla, no-cacheX
	if cacheControl[i+len(noCacheValue)] != ',' {
		return false
	}

	// OK
	return true
}

type testConn struct {
	r bytes.Buffer
	w bytes.Buffer
}

func (c *testConn) Read(b []byte) (int, error)  { return c.r.Read(b) }  //nolint:wrapcheck // This must not be wrapped
func (c *testConn) Write(b []byte) (int, error) { return c.w.Write(b) } //nolint:wrapcheck // This must not be wrapped
func (*testConn) Close() error                  { return nil }

func (*testConn) LocalAddr() net.Addr                { return &net.TCPAddr{Port: 0, Zone: "", IP: net.IPv4zero} }
func (*testConn) RemoteAddr() net.Addr               { return &net.TCPAddr{Port: 0, Zone: "", IP: net.IPv4zero} }
func (*testConn) SetDeadline(_ time.Time) error      { return nil }
func (*testConn) SetReadDeadline(_ time.Time) error  { return nil }
func (*testConn) SetWriteDeadline(_ time.Time) error { return nil }

func getStringImmutable(b []byte) string {
	return string(b)
}

func getBytesImmutable(s string) []byte {
	return []byte(s)
}

// HTTP methods and their unique INTs
func (app *App) methodInt(s string) int {
	// For better performance
	if len(app.configured.RequestMethods) == 0 {
		// TODO: Use iota instead
		switch s {
		case MethodGet:
			return 0
		case MethodHead:
			return 1
		case MethodPost:
			return 2
		case MethodPut:
			return 3
		case MethodDelete:
			return 4
		case MethodConnect:
			return 5
		case MethodOptions:
			return 6
		case MethodTrace:
			return 7
		case MethodPatch:
			return 8
		default:
			return -1
		}
	}

	// For method customization
	for i, v := range app.config.RequestMethods {
		if s == v {
			return i
		}
	}

	return -1
}

// IsMethodSafe reports whether the HTTP method is considered safe.
// See https://datatracker.ietf.org/doc/html/rfc9110#section-9.2.1
func IsMethodSafe(m string) bool {
	switch m {
	case MethodGet,
		MethodHead,
		MethodOptions,
		MethodTrace:
		return true
	default:
		return false
	}
}

// IsMethodIdempotent reports whether the HTTP method is considered idempotent.
// See https://datatracker.ietf.org/doc/html/rfc9110#section-9.2.2
func IsMethodIdempotent(m string) bool {
	if IsMethodSafe(m) {
		return true
	}

	switch m {
	case MethodPut, MethodDelete:
		return true
	default:
		return false
	}
}

// HTTP methods were copied from net/http.
const (
	MethodGet     = "GET"     // RFC 7231, 4.3.1
	MethodHead    = "HEAD"    // RFC 7231, 4.3.2
	MethodPost    = "POST"    // RFC 7231, 4.3.3
	MethodPut     = "PUT"     // RFC 7231, 4.3.4
	MethodPatch   = "PATCH"   // RFC 5789
	MethodDelete  = "DELETE"  // RFC 7231, 4.3.5
	MethodConnect = "CONNECT" // RFC 7231, 4.3.6
	MethodOptions = "OPTIONS" // RFC 7231, 4.3.7
	MethodTrace   = "TRACE"   // RFC 7231, 4.3.8
	methodUse     = "USE"
)

// MIME types that are commonly used
const (
	MIMETextXML         = "text/xml"
	MIMETextHTML        = "text/html"
	MIMETextPlain       = "text/plain"
	MIMETextJavaScript  = "text/javascript"
	MIMEApplicationXML  = "application/xml"
	MIMEApplicationJSON = "application/json"
	// Deprecated: use MIMETextJavaScript instead
	MIMEApplicationJavaScript = "application/javascript"
	MIMEApplicationForm       = "application/x-www-form-urlencoded"
	MIMEOctetStream           = "application/octet-stream"
	MIMEMultipartForm         = "multipart/form-data"

	MIMETextXMLCharsetUTF8         = "text/xml; charset=utf-8"
	MIMETextHTMLCharsetUTF8        = "text/html; charset=utf-8"
	MIMETextPlainCharsetUTF8       = "text/plain; charset=utf-8"
	MIMETextJavaScriptCharsetUTF8  = "text/javascript; charset=utf-8"
	MIMEApplicationXMLCharsetUTF8  = "application/xml; charset=utf-8"
	MIMEApplicationJSONCharsetUTF8 = "application/json; charset=utf-8"
	// Deprecated: use MIMETextJavaScriptCharsetUTF8 instead
	MIMEApplicationJavaScriptCharsetUTF8 = "application/javascript; charset=utf-8"
)

// HTTP status codes were copied from net/http with the following updates:
// - Rename StatusNonAuthoritativeInfo to StatusNonAuthoritativeInformation
// - Add StatusSwitchProxy (306)
// NOTE: Keep this list in sync with statusMessage
const (
	StatusContinue           = 100 // RFC 9110, 15.2.1
	StatusSwitchingProtocols = 101 // RFC 9110, 15.2.2
	StatusProcessing         = 102 // RFC 2518, 10.1
	StatusEarlyHints         = 103 // RFC 8297

	StatusOK                          = 200 // RFC 9110, 15.3.1
	StatusCreated                     = 201 // RFC 9110, 15.3.2
	StatusAccepted                    = 202 // RFC 9110, 15.3.3
	StatusNonAuthoritativeInformation = 203 // RFC 9110, 15.3.4
	StatusNoContent                   = 204 // RFC 9110, 15.3.5
	StatusResetContent                = 205 // RFC 9110, 15.3.6
	StatusPartialContent              = 206 // RFC 9110, 15.3.7
	StatusMultiStatus                 = 207 // RFC 4918, 11.1
	StatusAlreadyReported             = 208 // RFC 5842, 7.1
	StatusIMUsed                      = 226 // RFC 3229, 10.4.1

	StatusMultipleChoices   = 300 // RFC 9110, 15.4.1
	StatusMovedPermanently  = 301 // RFC 9110, 15.4.2
	StatusFound             = 302 // RFC 9110, 15.4.3
	StatusSeeOther          = 303 // RFC 9110, 15.4.4
	StatusNotModified       = 304 // RFC 9110, 15.4.5
	StatusUseProxy          = 305 // RFC 9110, 15.4.6
	StatusSwitchProxy       = 306 // RFC 9110, 15.4.7 (Unused)
	StatusTemporaryRedirect = 307 // RFC 9110, 15.4.8
	StatusPermanentRedirect = 308 // RFC 9110, 15.4.9

	StatusBadRequest                   = 400 // RFC 9110, 15.5.1
	StatusUnauthorized                 = 401 // RFC 9110, 15.5.2
	StatusPaymentRequired              = 402 // RFC 9110, 15.5.3
	StatusForbidden                    = 403 // RFC 9110, 15.5.4
	StatusNotFound                     = 404 // RFC 9110, 15.5.5
	StatusMethodNotAllowed             = 405 // RFC 9110, 15.5.6
	StatusNotAcceptable                = 406 // RFC 9110, 15.5.7
	StatusProxyAuthRequired            = 407 // RFC 9110, 15.5.8
	StatusRequestTimeout               = 408 // RFC 9110, 15.5.9
	StatusConflict                     = 409 // RFC 9110, 15.5.10
	StatusGone                         = 410 // RFC 9110, 15.5.11
	StatusLengthRequired               = 411 // RFC 9110, 15.5.12
	StatusPreconditionFailed           = 412 // RFC 9110, 15.5.13
	StatusRequestEntityTooLarge        = 413 // RFC 9110, 15.5.14
	StatusRequestURITooLong            = 414 // RFC 9110, 15.5.15
	StatusUnsupportedMediaType         = 415 // RFC 9110, 15.5.16
	StatusRequestedRangeNotSatisfiable = 416 // RFC 9110, 15.5.17
	StatusExpectationFailed            = 417 // RFC 9110, 15.5.18
	StatusTeapot                       = 418 // RFC 9110, 15.5.19 (Unused)
	StatusMisdirectedRequest           = 421 // RFC 9110, 15.5.20
	StatusUnprocessableEntity          = 422 // RFC 9110, 15.5.21
	StatusLocked                       = 423 // RFC 4918, 11.3
	StatusFailedDependency             = 424 // RFC 4918, 11.4
	StatusTooEarly                     = 425 // RFC 8470, 5.2.
	StatusUpgradeRequired              = 426 // RFC 9110, 15.5.22
	StatusPreconditionRequired         = 428 // RFC 6585, 3
	StatusTooManyRequests              = 429 // RFC 6585, 4
	StatusRequestHeaderFieldsTooLarge  = 431 // RFC 6585, 5
	StatusUnavailableForLegalReasons   = 451 // RFC 7725, 3

	StatusInternalServerError           = 500 // RFC 9110, 15.6.1
	StatusNotImplemented                = 501 // RFC 9110, 15.6.2
	StatusBadGateway                    = 502 // RFC 9110, 15.6.3
	StatusServiceUnavailable            = 503 // RFC 9110, 15.6.4
	StatusGatewayTimeout                = 504 // RFC 9110, 15.6.5
	StatusHTTPVersionNotSupported       = 505 // RFC 9110, 15.6.6
	StatusVariantAlsoNegotiates         = 506 // RFC 2295, 8.1
	StatusInsufficientStorage           = 507 // RFC 4918, 11.5
	StatusLoopDetected                  = 508 // RFC 5842, 7.2
	StatusNotExtended                   = 510 // RFC 2774, 7
	StatusNetworkAuthenticationRequired = 511 // RFC 6585, 6
)

// Errors
var (
	ErrBadRequest                   = NewError(StatusBadRequest)                   // 400
	ErrUnauthorized                 = NewError(StatusUnauthorized)                 // 401
	ErrPaymentRequired              = NewError(StatusPaymentRequired)              // 402
	ErrForbidden                    = NewError(StatusForbidden)                    // 403
	ErrNotFound                     = NewError(StatusNotFound)                     // 404
	ErrMethodNotAllowed             = NewError(StatusMethodNotAllowed)             // 405
	ErrNotAcceptable                = NewError(StatusNotAcceptable)                // 406
	ErrProxyAuthRequired            = NewError(StatusProxyAuthRequired)            // 407
	ErrRequestTimeout               = NewError(StatusRequestTimeout)               // 408
	ErrConflict                     = NewError(StatusConflict)                     // 409
	ErrGone                         = NewError(StatusGone)                         // 410
	ErrLengthRequired               = NewError(StatusLengthRequired)               // 411
	ErrPreconditionFailed           = NewError(StatusPreconditionFailed)           // 412
	ErrRequestEntityTooLarge        = NewError(StatusRequestEntityTooLarge)        // 413
	ErrRequestURITooLong            = NewError(StatusRequestURITooLong)            // 414
	ErrUnsupportedMediaType         = NewError(StatusUnsupportedMediaType)         // 415
	ErrRequestedRangeNotSatisfiable = NewError(StatusRequestedRangeNotSatisfiable) // 416
	ErrExpectationFailed            = NewError(StatusExpectationFailed)            // 417
	ErrTeapot                       = NewError(StatusTeapot)                       // 418
	ErrMisdirectedRequest           = NewError(StatusMisdirectedRequest)           // 421
	ErrUnprocessableEntity          = NewError(StatusUnprocessableEntity)          // 422
	ErrLocked                       = NewError(StatusLocked)                       // 423
	ErrFailedDependency             = NewError(StatusFailedDependency)             // 424
	ErrTooEarly                     = NewError(StatusTooEarly)                     // 425
	ErrUpgradeRequired              = NewError(StatusUpgradeRequired)              // 426
	ErrPreconditionRequired         = NewError(StatusPreconditionRequired)         // 428
	ErrTooManyRequests              = NewError(StatusTooManyRequests)              // 429
	ErrRequestHeaderFieldsTooLarge  = NewError(StatusRequestHeaderFieldsTooLarge)  // 431
	ErrUnavailableForLegalReasons   = NewError(StatusUnavailableForLegalReasons)   // 451

	ErrInternalServerError           = NewError(StatusInternalServerError)           // 500
	ErrNotImplemented                = NewError(StatusNotImplemented)                // 501
	ErrBadGateway                    = NewError(StatusBadGateway)                    // 502
	ErrServiceUnavailable            = NewError(StatusServiceUnavailable)            // 503
	ErrGatewayTimeout                = NewError(StatusGatewayTimeout)                // 504
	ErrHTTPVersionNotSupported       = NewError(StatusHTTPVersionNotSupported)       // 505
	ErrVariantAlsoNegotiates         = NewError(StatusVariantAlsoNegotiates)         // 506
	ErrInsufficientStorage           = NewError(StatusInsufficientStorage)           // 507
	ErrLoopDetected                  = NewError(StatusLoopDetected)                  // 508
	ErrNotExtended                   = NewError(StatusNotExtended)                   // 510
	ErrNetworkAuthenticationRequired = NewError(StatusNetworkAuthenticationRequired) // 511
)

// HTTP Headers were copied from net/http.
const (
	HeaderAuthorization                   = "Authorization"
	HeaderProxyAuthenticate               = "Proxy-Authenticate"
	HeaderProxyAuthorization              = "Proxy-Authorization"
	HeaderWWWAuthenticate                 = "WWW-Authenticate"
	HeaderAge                             = "Age"
	HeaderCacheControl                    = "Cache-Control"
	HeaderClearSiteData                   = "Clear-Site-Data"
	HeaderExpires                         = "Expires"
	HeaderPragma                          = "Pragma"
	HeaderWarning                         = "Warning"
	HeaderAcceptCH                        = "Accept-CH"
	HeaderAcceptCHLifetime                = "Accept-CH-Lifetime"
	HeaderContentDPR                      = "Content-DPR"
	HeaderDPR                             = "DPR"
	HeaderEarlyData                       = "Early-Data"
	HeaderSaveData                        = "Save-Data"
	HeaderViewportWidth                   = "Viewport-Width"
	HeaderWidth                           = "Width"
	HeaderETag                            = "ETag"
	HeaderIfMatch                         = "If-Match"
	HeaderIfModifiedSince                 = "If-Modified-Since"
	HeaderIfNoneMatch                     = "If-None-Match"
	HeaderIfUnmodifiedSince               = "If-Unmodified-Since"
	HeaderLastModified                    = "Last-Modified"
	HeaderVary                            = "Vary"
	HeaderConnection                      = "Connection"
	HeaderKeepAlive                       = "Keep-Alive"
	HeaderAccept                          = "Accept"
	HeaderAcceptCharset                   = "Accept-Charset"
	HeaderAcceptEncoding                  = "Accept-Encoding"
	HeaderAcceptLanguage                  = "Accept-Language"
	HeaderCookie                          = "Cookie"
	HeaderExpect                          = "Expect"
	HeaderMaxForwards                     = "Max-Forwards"
	HeaderSetCookie                       = "Set-Cookie"
	HeaderAccessControlAllowCredentials   = "Access-Control-Allow-Credentials"
	HeaderAccessControlAllowHeaders       = "Access-Control-Allow-Headers"
	HeaderAccessControlAllowMethods       = "Access-Control-Allow-Methods"
	HeaderAccessControlAllowOrigin        = "Access-Control-Allow-Origin"
	HeaderAccessControlExposeHeaders      = "Access-Control-Expose-Headers"
	HeaderAccessControlMaxAge             = "Access-Control-Max-Age"
	HeaderAccessControlRequestHeaders     = "Access-Control-Request-Headers"
	HeaderAccessControlRequestMethod      = "Access-Control-Request-Method"
	HeaderOrigin                          = "Origin"
	HeaderTimingAllowOrigin               = "Timing-Allow-Origin"
	HeaderXPermittedCrossDomainPolicies   = "X-Permitted-Cross-Domain-Policies"
	HeaderDNT                             = "DNT"
	HeaderTk                              = "Tk"
	HeaderContentDisposition              = "Content-Disposition"
	HeaderContentEncoding                 = "Content-Encoding"
	HeaderContentLanguage                 = "Content-Language"
	HeaderContentLength                   = "Content-Length"
	HeaderContentLocation                 = "Content-Location"
	HeaderContentType                     = "Content-Type"
	HeaderForwarded                       = "Forwarded"
	HeaderVia                             = "Via"
	HeaderXForwardedFor                   = "X-Forwarded-For"
	HeaderXForwardedHost                  = "X-Forwarded-Host"
	HeaderXForwardedProto                 = "X-Forwarded-Proto"
	HeaderXForwardedProtocol              = "X-Forwarded-Protocol"
	HeaderXForwardedSsl                   = "X-Forwarded-Ssl"
	HeaderXUrlScheme                      = "X-Url-Scheme"
	HeaderLocation                        = "Location"
	HeaderFrom                            = "From"
	HeaderHost                            = "Host"
	HeaderReferer                         = "Referer"
	HeaderReferrerPolicy                  = "Referrer-Policy"
	HeaderUserAgent                       = "User-Agent"
	HeaderAllow                           = "Allow"
	HeaderServer                          = "Server"
	HeaderAcceptRanges                    = "Accept-Ranges"
	HeaderContentRange                    = "Content-Range"
	HeaderIfRange                         = "If-Range"
	HeaderRange                           = "Range"
	HeaderContentSecurityPolicy           = "Content-Security-Policy"
	HeaderContentSecurityPolicyReportOnly = "Content-Security-Policy-Report-Only"
	HeaderCrossOriginResourcePolicy       = "Cross-Origin-Resource-Policy"
	HeaderExpectCT                        = "Expect-CT"
	HeaderPermissionsPolicy               = "Permissions-Policy"
	HeaderPublicKeyPins                   = "Public-Key-Pins"
	HeaderPublicKeyPinsReportOnly         = "Public-Key-Pins-Report-Only"
	HeaderStrictTransportSecurity         = "Strict-Transport-Security"
	HeaderUpgradeInsecureRequests         = "Upgrade-Insecure-Requests"
	HeaderXContentTypeOptions             = "X-Content-Type-Options"
	HeaderXDownloadOptions                = "X-Download-Options"
	HeaderXFrameOptions                   = "X-Frame-Options"
	HeaderXPoweredBy                      = "X-Powered-By"
	HeaderXXSSProtection                  = "X-XSS-Protection"
	HeaderLastEventID                     = "Last-Event-ID"
	HeaderNEL                             = "NEL"
	HeaderPingFrom                        = "Ping-From"
	HeaderPingTo                          = "Ping-To"
	HeaderReportTo                        = "Report-To"
	HeaderTE                              = "TE"
	HeaderTrailer                         = "Trailer"
	HeaderTransferEncoding                = "Transfer-Encoding"
	HeaderSecWebSocketAccept              = "Sec-WebSocket-Accept"
	HeaderSecWebSocketExtensions          = "Sec-WebSocket-Extensions"
	HeaderSecWebSocketKey                 = "Sec-WebSocket-Key"
	HeaderSecWebSocketProtocol            = "Sec-WebSocket-Protocol"
	HeaderSecWebSocketVersion             = "Sec-WebSocket-Version"
	HeaderAcceptPatch                     = "Accept-Patch"
	HeaderAcceptPushPolicy                = "Accept-Push-Policy"
	HeaderAcceptSignature                 = "Accept-Signature"
	HeaderAltSvc                          = "Alt-Svc"
	HeaderDate                            = "Date"
	HeaderIndex                           = "Index"
	HeaderLargeAllocation                 = "Large-Allocation"
	HeaderLink                            = "Link"
	HeaderPushPolicy                      = "Push-Policy"
	HeaderRetryAfter                      = "Retry-After"
	HeaderServerTiming                    = "Server-Timing"
	HeaderSignature                       = "Signature"
	HeaderSignedHeaders                   = "Signed-Headers"
	HeaderSourceMap                       = "SourceMap"
	HeaderUpgrade                         = "Upgrade"
	HeaderXDNSPrefetchControl             = "X-DNS-Prefetch-Control"
	HeaderXPingback                       = "X-Pingback"
	HeaderXRequestID                      = "X-Request-ID"
	HeaderXRequestedWith                  = "X-Requested-With"
	HeaderXRobotsTag                      = "X-Robots-Tag"
	HeaderXUACompatible                   = "X-UA-Compatible"
)

// Network types that are commonly used
const (
	NetworkTCP  = "tcp"
	NetworkTCP4 = "tcp4"
	NetworkTCP6 = "tcp6"
)

// Compression types
const (
	StrGzip    = "gzip"
	StrBr      = "br"
	StrDeflate = "deflate"
	StrBrotli  = "brotli"
)

// Cookie SameSite
// https://datatracker.ietf.org/doc/html/draft-ietf-httpbis-rfc6265bis-03#section-4.1.2.7
const (
	CookieSameSiteDisabled   = "disabled" // not in RFC, just control "SameSite" attribute will not be set.
	CookieSameSiteLaxMode    = "lax"
	CookieSameSiteStrictMode = "strict"
	CookieSameSiteNoneMode   = "none"
)

// Route Constraints
const (
	ConstraintInt             = "int"
	ConstraintBool            = "bool"
	ConstraintFloat           = "float"
	ConstraintAlpha           = "alpha"
	ConstraintGUID            = "guid"
	ConstraintMinLen          = "minLen"
	ConstraintMaxLen          = "maxLen"
	ConstraintLen             = "len"
	ConstraintBetweenLen      = "betweenLen"
	ConstraintMinLenLower     = "minlen"
	ConstraintMaxLenLower     = "maxlen"
	ConstraintBetweenLenLower = "betweenlen"
	ConstraintMin             = "min"
	ConstraintMax             = "max"
	ConstraintRange           = "range"
	ConstraintDatetime        = "datetime"
	ConstraintRegex           = "regex"
)

func IndexRune(str string, needle int32) bool {
	for _, b := range str {
		if b == needle {
			return true
		}
	}
	return false
}<|MERGE_RESOLUTION|>--- conflicted
+++ resolved
@@ -17,7 +17,7 @@
 	"time"
 	"unsafe"
 
-	"github.com/gofiber/fiber/v2/log"
+	"github.com/gofiber/fiber/v3/log"
 	"github.com/gofiber/utils/v2"
 
 	"github.com/valyala/bytebufferpool"
@@ -345,7 +345,7 @@
 				dst = make([]string, len(dst)+(len(dst)>>1)+2)
 				copy(dst, oldSlice)
 			}
-			dst[insertIndex] = utils.TrimLeft(headerValue[lastElementEndsAt:index], ' ')
+			dst[insertIndex] = strings.TrimLeft(headerValue[lastElementEndsAt:index], " ")
 			lastElementEndsAt = uint8(index + 1)
 			insertIndex++
 		}
@@ -365,7 +365,7 @@
 
 	for len(header) > 0 {
 		n := 0
-		header = utils.TrimLeft(header, ' ')
+		header = strings.TrimLeft(header, " ")
 		quotes := 0
 		escaping := false
 
@@ -421,11 +421,11 @@
 func forEachParameter(params string, functor func(string, string) bool) {
 	for len(params) > 0 {
 		// eat OWS ";" OWS
-		params = utils.TrimLeft(params, ' ')
+		params = strings.TrimLeft(params, " ")
 		if len(params) == 0 || params[0] != ';' {
 			return
 		}
-		params = utils.TrimLeft(params[1:], ' ')
+		params = strings.TrimLeft(params[1:], " ")
 
 		n := 0
 
@@ -544,25 +544,6 @@
 		order++
 		spec, quality, params := accept, 1.0, ""
 
-<<<<<<< HEAD
-		// Skip spaces
-		header = strings.TrimLeft(header, " ")
-
-		// Get spec
-		commaPos = strings.IndexByte(header, ',')
-		if commaPos != -1 {
-			spec = strings.TrimSpace(header[:commaPos])
-		} else {
-			spec = strings.TrimLeft(header, " ")
-		}
-
-		// Get quality
-		quality := 1.0
-		if factorSign := strings.IndexByte(spec, ';'); factorSign != -1 {
-			factor := strings.Trim(spec[factorSign+1:], " ")
-			if strings.HasPrefix(factor, "q=") {
-				if q, err := fasthttp.ParseUfloat(utils.UnsafeBytes(factor[2:])); err == nil {
-=======
 		if i := strings.IndexByte(accept, ';'); i != -1 {
 			spec = accept[:i]
 
@@ -570,8 +551,7 @@
 			// no whitespace. Check this first to see if we can skip
 			// the more involved parsing.
 			if strings.HasPrefix(accept[i:], ";q=") && strings.IndexByte(accept[i+3:], ';') == -1 {
-				if q, err := fasthttp.ParseUfloat([]byte(utils.TrimRight(accept[i+3:], ' '))); err == nil {
->>>>>>> cbcb1aec
+				if q, err := fasthttp.ParseUfloat([]byte(strings.TrimRight(accept[i+3:], " "))); err == nil {
 					quality = q
 				}
 			} else {
@@ -597,7 +577,7 @@
 			}
 		}
 
-		spec = utils.TrimRight(spec, ' ')
+		spec = strings.TrimRight(spec, " ")
 
 		// Get specificity
 		var specificity int
