--- conflicted
+++ resolved
@@ -41,13 +41,13 @@
 	app.Mount("/sub", subApp)
 
 	subApp.Hooks().OnRoute(func(r Route) error {
-		utils.AssertEqual(t, "/sub/test", r.Path)
+		require.Equal(t, "/sub/test", r.Path)
 
 		return nil
 	})
 
 	app.Hooks().OnRoute(func(r Route) error {
-		utils.AssertEqual(t, "/", r.Path)
+		require.Equal(t, "/", r.Path)
 
 		return nil
 	})
@@ -127,12 +127,12 @@
 	micro.Mount("/john", app)
 
 	app.Hooks().OnGroup(func(g Group) error {
-		utils.AssertEqual(t, "/john/v1", g.Prefix)
+		require.Equal(t, "/john/v1", g.Prefix)
 		return nil
 	})
 
 	v1 := app.Group("/v1")
-	v1.Get("/doe", func(c *Ctx) error {
+	v1.Get("/doe", func(c Ctx) error {
 		return c.SendStatus(StatusOK)
 	})
 }
@@ -237,10 +237,7 @@
 		return nil
 	})
 
-<<<<<<< HEAD
 	require.Nil(t, app.prefork(":3000", nil, ListenConfig{DisableStartupMessage: true, EnablePrefork: true}))
-=======
-	utils.AssertEqual(t, nil, app.prefork(NetworkTCP4, ":3000", nil))
 }
 
 func Test_Hook_OnMount(t *testing.T) {
@@ -253,11 +250,10 @@
 	subApp.Get("/test", testSimpleHandler)
 
 	subApp.Hooks().OnMount(func(parent *App) error {
-		utils.AssertEqual(t, parent.mountFields.mountPath, "")
-
-		return nil
-	})
-
-	app.Mount("/sub", subApp)
->>>>>>> ff460298
+		require.Equal(t, parent.mountFields.mountPath, "")
+
+		return nil
+	})
+
+	app.Mount("/sub", subApp)
 }