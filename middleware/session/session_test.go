--- conflicted
+++ resolved
@@ -4,16 +4,9 @@
 	"testing"
 	"time"
 
-<<<<<<< HEAD
 	"github.com/gofiber/fiber/v3"
 	"github.com/gofiber/fiber/v3/internal/storage/memory"
 	"github.com/stretchr/testify/require"
-=======
-	"github.com/gofiber/fiber/v2"
-	"github.com/gofiber/fiber/v2/internal/storage/memory"
-	"github.com/gofiber/fiber/v2/utils"
-
->>>>>>> 61a33361
 	"github.com/valyala/fasthttp"
 )
 
@@ -219,7 +212,7 @@
 
 	// get session
 	sess, err := store.Get(ctx)
-	utils.AssertEqual(t, nil, err)
+	require.NoError(t, err)
 	// make sure its new
 	require.True(t, sess.Fresh())
 	// set value & save
@@ -231,16 +224,10 @@
 	require.NoError(t, store.Reset())
 
 	// make sure the session is recreated
-<<<<<<< HEAD
-	sess, _ = store.Get(ctx)
+	sess, err = store.Get(ctx)
+	require.NoError(t, err)
 	require.True(t, sess.Fresh())
 	require.Nil(t, sess.Get("hello"))
-=======
-	sess, err = store.Get(ctx)
-	utils.AssertEqual(t, nil, err)
-	utils.AssertEqual(t, true, sess.Fresh())
-	utils.AssertEqual(t, nil, sess.Get("hello"))
->>>>>>> 61a33361
 }
 
 // go test -run Test_Session_Save
@@ -257,18 +244,13 @@
 
 		// get session
 		sess, err := store.Get(ctx)
-		utils.AssertEqual(t, nil, err)
+		require.NoError(t, err)
 		// set value
 		sess.Set("name", "john")
 
 		// save session
-<<<<<<< HEAD
-		err := sess.Save()
-		require.NoError(t, err)
-=======
 		err = sess.Save()
-		utils.AssertEqual(t, nil, err)
->>>>>>> 61a33361
+		require.NoError(t, err)
 	})
 
 	t.Run("save to header", func(t *testing.T) {
@@ -283,22 +265,15 @@
 
 		// get session
 		sess, err := store.Get(ctx)
-		utils.AssertEqual(t, nil, err)
+		require.NoError(t, err)
 		// set value
 		sess.Set("name", "john")
 
 		// save session
-<<<<<<< HEAD
-		err := sess.Save()
+		err = sess.Save()
 		require.NoError(t, err)
 		require.Equal(t, store.getSessionID(ctx), string(ctx.Response().Header.Peek(store.sessionName)))
 		require.Equal(t, store.getSessionID(ctx), string(ctx.Request().Header.Peek(store.sessionName)))
-=======
-		err = sess.Save()
-		utils.AssertEqual(t, nil, err)
-		utils.AssertEqual(t, store.getSessionID(ctx), string(ctx.Response().Header.Peek(store.sessionName)))
-		utils.AssertEqual(t, store.getSessionID(ctx), string(ctx.Request().Header.Peek(store.sessionName)))
->>>>>>> 61a33361
 	})
 }
 
@@ -316,7 +291,8 @@
 
 		// get session
 		sess, err := store.Get(ctx)
-		utils.AssertEqual(t, nil, err)
+		require.NoError(t, err)
+
 		// set value
 		sess.Set("name", "john")
 
@@ -324,35 +300,21 @@
 		sess.SetExpiry(time.Second * 5)
 
 		// save session
-<<<<<<< HEAD
-		err := sess.Save()
-		require.NoError(t, err)
-
-		// here you need to get the old session yet
-		sess, _ = store.Get(ctx)
-		require.Equal(t, "john", sess.Get("name"))
-=======
 		err = sess.Save()
-		utils.AssertEqual(t, nil, err)
+		require.NoError(t, err)
 
 		// here you need to get the old session yet
 		sess, err = store.Get(ctx)
-		utils.AssertEqual(t, nil, err)
-		utils.AssertEqual(t, "john", sess.Get("name"))
->>>>>>> 61a33361
+		require.NoError(t, err)
+		require.Equal(t, "john", sess.Get("name"))
 
 		// just to make sure the session has been expired
 		time.Sleep(time.Second * 5)
 
 		// here you should get a new session
-<<<<<<< HEAD
-		sess, _ = store.Get(ctx)
+		sess, err = store.Get(ctx)
+		require.NoError(t, err)
 		require.Nil(t, sess.Get("name"))
-=======
-		sess, err = store.Get(ctx)
-		utils.AssertEqual(t, nil, err)
-		utils.AssertEqual(t, nil, sess.Get("name"))
->>>>>>> 61a33361
 	})
 }
 
@@ -371,7 +333,7 @@
 
 		// get session
 		sess, err := store.Get(ctx)
-		utils.AssertEqual(t, nil, err)
+		require.NoError(t, err)
 
 		sess.Set("name", "fenny")
 		require.NoError(t, sess.Destroy())
@@ -392,28 +354,17 @@
 
 		// get session
 		sess, err := store.Get(ctx)
-		utils.AssertEqual(t, nil, err)
+		require.NoError(t, err)
 
 		// set value & save
 		sess.Set("name", "fenny")
-<<<<<<< HEAD
 		require.NoError(t, sess.Save())
 		sess, _ = store.Get(ctx)
 
-		err := sess.Destroy()
+		err = sess.Destroy()
 		require.NoError(t, err)
 		require.Equal(t, "", string(ctx.Response().Header.Peek(store.sessionName)))
 		require.Equal(t, "", string(ctx.Request().Header.Peek(store.sessionName)))
-=======
-		utils.AssertEqual(t, nil, sess.Save())
-		sess, err = store.Get(ctx)
-		utils.AssertEqual(t, nil, err)
-
-		err = sess.Destroy()
-		utils.AssertEqual(t, nil, err)
-		utils.AssertEqual(t, "", string(ctx.Response().Header.Peek(store.sessionName)))
-		utils.AssertEqual(t, "", string(ctx.Request().Header.Peek(store.sessionName)))
->>>>>>> 61a33361
 	})
 }
 
@@ -440,14 +391,9 @@
 	ctx := app.NewCtx(&fasthttp.RequestCtx{})
 
 	// get session
-<<<<<<< HEAD
-	sess, _ := store.Get(ctx)
+	sess, err := store.Get(ctx)
+	require.NoError(t, err)
 	require.NoError(t, sess.Save())
-=======
-	sess, err := store.Get(ctx)
-	utils.AssertEqual(t, nil, err)
-	utils.AssertEqual(t, nil, sess.Save())
->>>>>>> 61a33361
 
 	// cookie should be set on Save ( even if empty data )
 	require.Equal(t, 84, len(ctx.Response().Header.PeekCookie(store.sessionName)))
@@ -464,13 +410,13 @@
 
 	// get session
 	sess, err := store.Get(ctx)
-	utils.AssertEqual(t, nil, err)
+	require.NoError(t, err)
 	sess.Set("id", "1")
 	require.True(t, sess.Fresh())
 	require.NoError(t, sess.Save())
 
 	sess, err = store.Get(ctx)
-	utils.AssertEqual(t, nil, err)
+	require.NoError(t, err)
 	sess.Set("name", "john")
 	require.True(t, sess.Fresh())
 
