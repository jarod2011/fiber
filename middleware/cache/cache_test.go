--- conflicted
+++ resolved
@@ -13,19 +13,11 @@
 	"testing"
 	"time"
 
-<<<<<<< HEAD
 	"github.com/gofiber/fiber/v3"
 	"github.com/gofiber/fiber/v3/internal/storage/memory"
 	"github.com/gofiber/fiber/v3/middleware/etag"
 	"github.com/gofiber/utils/v2"
 	"github.com/stretchr/testify/require"
-=======
-	"github.com/gofiber/fiber/v2"
-	"github.com/gofiber/fiber/v2/internal/storage/memory"
-	"github.com/gofiber/fiber/v2/middleware/etag"
-	"github.com/gofiber/fiber/v2/utils"
-
->>>>>>> 61a33361
 	"github.com/valyala/fasthttp"
 )
 
@@ -43,53 +35,34 @@
 		return c.SendString("Hello, World!")
 	})
 
-<<<<<<< HEAD
-	_, err := app.Test(httptest.NewRequest("GET", "/", nil))
-	require.NoError(t, err)
-
-	resp, err := app.Test(httptest.NewRequest("GET", "/", nil))
+	_, err := app.Test(httptest.NewRequest(fiber.MethodGet, "/", nil))
+	require.NoError(t, err)
+
+	resp, err := app.Test(httptest.NewRequest(fiber.MethodGet, "/", nil))
 	require.NoError(t, err)
 	require.Equal(t, "public, max-age=10", resp.Header.Get(fiber.HeaderCacheControl))
-=======
-	_, err := app.Test(httptest.NewRequest(fiber.MethodGet, "/", nil))
-	utils.AssertEqual(t, nil, err)
+}
+
+func Test_Cache_Expired(t *testing.T) {
+	t.Parallel()
+
+	app := fiber.New()
+	app.Use(New(Config{Expiration: 2 * time.Second}))
+
+	app.Get("/", func(c fiber.Ctx) error {
+		return c.SendString(fmt.Sprintf("%d", time.Now().UnixNano()))
+	})
 
 	resp, err := app.Test(httptest.NewRequest(fiber.MethodGet, "/", nil))
-	utils.AssertEqual(t, nil, err)
-	utils.AssertEqual(t, "public, max-age=10", resp.Header.Get(fiber.HeaderCacheControl))
->>>>>>> 61a33361
-}
-
-func Test_Cache_Expired(t *testing.T) {
-	t.Parallel()
-
-	app := fiber.New()
-	app.Use(New(Config{Expiration: 2 * time.Second}))
-
-	app.Get("/", func(c fiber.Ctx) error {
-		return c.SendString(fmt.Sprintf("%d", time.Now().UnixNano()))
-	})
-
-<<<<<<< HEAD
-	resp, err := app.Test(httptest.NewRequest("GET", "/", nil))
-	require.NoError(t, err)
-=======
-	resp, err := app.Test(httptest.NewRequest(fiber.MethodGet, "/", nil))
-	utils.AssertEqual(t, nil, err)
->>>>>>> 61a33361
+	require.NoError(t, err)
 	body, err := io.ReadAll(resp.Body)
 	require.NoError(t, err)
 
 	// Sleep until the cache is expired
 	time.Sleep(3 * time.Second)
 
-<<<<<<< HEAD
-	respCached, err := app.Test(httptest.NewRequest("GET", "/", nil))
-	require.NoError(t, err)
-=======
 	respCached, err := app.Test(httptest.NewRequest(fiber.MethodGet, "/", nil))
-	utils.AssertEqual(t, nil, err)
->>>>>>> 61a33361
+	require.NoError(t, err)
 	bodyCached, err := io.ReadAll(respCached.Body)
 	require.NoError(t, err)
 
@@ -98,13 +71,8 @@
 	}
 
 	// Next response should be also cached
-<<<<<<< HEAD
-	respCachedNextRound, err := app.Test(httptest.NewRequest("GET", "/", nil))
-	require.NoError(t, err)
-=======
 	respCachedNextRound, err := app.Test(httptest.NewRequest(fiber.MethodGet, "/", nil))
-	utils.AssertEqual(t, nil, err)
->>>>>>> 61a33361
+	require.NoError(t, err)
 	bodyCachedNextRound, err := io.ReadAll(respCachedNextRound.Body)
 	require.NoError(t, err)
 
@@ -154,56 +122,32 @@
 	// Request id = 1
 	req := httptest.NewRequest(fiber.MethodGet, "/", nil)
 	resp, err := app.Test(req)
-<<<<<<< HEAD
-	defer resp.Body.Close()
-	body, _ := io.ReadAll(resp.Body)
+	require.NoError(t, err)
+	body, err := io.ReadAll(resp.Body)
 	require.NoError(t, err)
 	require.Equal(t, cacheMiss, resp.Header.Get("X-Cache"))
 	require.Equal(t, []byte("1"), body)
-=======
-	utils.AssertEqual(t, nil, err)
-	body, err := io.ReadAll(resp.Body)
-	utils.AssertEqual(t, nil, err)
-	utils.AssertEqual(t, cacheMiss, resp.Header.Get("X-Cache"))
-	utils.AssertEqual(t, []byte("1"), body)
->>>>>>> 61a33361
 	// Response cached, entry id = 1
 
 	// Request id = 2 without Cache-Control: no-cache
 	cachedReq := httptest.NewRequest(fiber.MethodGet, "/?id=2", nil)
 	cachedResp, err := app.Test(cachedReq)
-<<<<<<< HEAD
-	defer cachedResp.Body.Close()
-	cachedBody, _ := io.ReadAll(cachedResp.Body)
+	require.NoError(t, err)
+	cachedBody, err := io.ReadAll(cachedResp.Body)
 	require.NoError(t, err)
 	require.Equal(t, cacheHit, cachedResp.Header.Get("X-Cache"))
 	require.Equal(t, []byte("1"), cachedBody)
-=======
-	utils.AssertEqual(t, nil, err)
-	cachedBody, err := io.ReadAll(cachedResp.Body)
-	utils.AssertEqual(t, nil, err)
-	utils.AssertEqual(t, cacheHit, cachedResp.Header.Get("X-Cache"))
-	utils.AssertEqual(t, []byte("1"), cachedBody)
->>>>>>> 61a33361
 	// Response not cached, returns cached response, entry id = 1
 
 	// Request id = 2 with Cache-Control: no-cache
 	noCacheReq := httptest.NewRequest(fiber.MethodGet, "/?id=2", nil)
 	noCacheReq.Header.Set(fiber.HeaderCacheControl, noCache)
 	noCacheResp, err := app.Test(noCacheReq)
-<<<<<<< HEAD
-	defer noCacheResp.Body.Close()
-	noCacheBody, _ := io.ReadAll(noCacheResp.Body)
+	require.NoError(t, err)
+	noCacheBody, err := io.ReadAll(noCacheResp.Body)
 	require.NoError(t, err)
 	require.Equal(t, cacheMiss, noCacheResp.Header.Get("X-Cache"))
 	require.Equal(t, []byte("2"), noCacheBody)
-=======
-	utils.AssertEqual(t, nil, err)
-	noCacheBody, err := io.ReadAll(noCacheResp.Body)
-	utils.AssertEqual(t, nil, err)
-	utils.AssertEqual(t, cacheMiss, noCacheResp.Header.Get("X-Cache"))
-	utils.AssertEqual(t, []byte("2"), noCacheBody)
->>>>>>> 61a33361
 	// Response cached, returns updated response, entry = 2
 
 	/* Check Test_Cache_WithETagAndNoCacheRequestDirective */
@@ -211,37 +155,21 @@
 	noCacheReq1 := httptest.NewRequest(fiber.MethodGet, "/?id=2", nil)
 	noCacheReq1.Header.Set(fiber.HeaderCacheControl, noCache)
 	noCacheResp1, err := app.Test(noCacheReq1)
-<<<<<<< HEAD
-	defer noCacheResp1.Body.Close()
-	noCacheBody1, _ := io.ReadAll(noCacheResp1.Body)
+	require.NoError(t, err)
+	noCacheBody1, err := io.ReadAll(noCacheResp1.Body)
 	require.NoError(t, err)
 	require.Equal(t, cacheMiss, noCacheResp1.Header.Get("X-Cache"))
 	require.Equal(t, []byte("2"), noCacheBody1)
-=======
-	utils.AssertEqual(t, nil, err)
-	noCacheBody1, err := io.ReadAll(noCacheResp1.Body)
-	utils.AssertEqual(t, nil, err)
-	utils.AssertEqual(t, cacheMiss, noCacheResp1.Header.Get("X-Cache"))
-	utils.AssertEqual(t, []byte("2"), noCacheBody1)
->>>>>>> 61a33361
 	// Response cached, returns updated response, entry = 2
 
 	// Request id = 1 without Cache-Control: no-cache
 	cachedReq1 := httptest.NewRequest(fiber.MethodGet, "/", nil)
 	cachedResp1, err := app.Test(cachedReq1)
-<<<<<<< HEAD
-	defer cachedResp1.Body.Close()
-	cachedBody1, _ := io.ReadAll(cachedResp1.Body)
+	require.NoError(t, err)
+	cachedBody1, err := io.ReadAll(cachedResp1.Body)
 	require.NoError(t, err)
 	require.Equal(t, cacheHit, cachedResp1.Header.Get("X-Cache"))
 	require.Equal(t, []byte("2"), cachedBody1)
-=======
-	utils.AssertEqual(t, nil, err)
-	cachedBody1, err := io.ReadAll(cachedResp1.Body)
-	utils.AssertEqual(t, nil, err)
-	utils.AssertEqual(t, cacheHit, cachedResp1.Header.Get("X-Cache"))
-	utils.AssertEqual(t, []byte("2"), cachedBody1)
->>>>>>> 61a33361
 	// Response not cached, returns cached response, entry id = 2
 }
 
@@ -326,17 +254,10 @@
 	noStoreReq := httptest.NewRequest(fiber.MethodGet, "/?id=2", nil)
 	noStoreReq.Header.Set(fiber.HeaderCacheControl, noStore)
 	noStoreResp, err := app.Test(noStoreReq)
-<<<<<<< HEAD
-	defer noStoreResp.Body.Close()
-	noStoreBody, _ := io.ReadAll(noStoreResp.Body)
+	require.NoError(t, err)
+	noStoreBody, err := io.ReadAll(noStoreResp.Body)
 	require.NoError(t, err)
 	require.Equal(t, []byte("2"), noStoreBody)
-=======
-	utils.AssertEqual(t, nil, err)
-	noStoreBody, err := io.ReadAll(noStoreResp.Body)
-	utils.AssertEqual(t, nil, err)
-	utils.AssertEqual(t, []byte("2"), noStoreBody)
->>>>>>> 61a33361
 	// Response not cached, returns updated response
 }
 
@@ -357,21 +278,12 @@
 	for runs := 0; runs < 10; runs++ {
 		for i := 0; i < 10; i++ {
 			func(id int) {
-<<<<<<< HEAD
-				rsp, err := app.Test(httptest.NewRequest(http.MethodGet, fmt.Sprintf("/%d", id), nil))
+				rsp, err := app.Test(httptest.NewRequest(fiber.MethodGet, fmt.Sprintf("/%d", id), nil))
 				require.NoError(t, err)
-
-				defer func(Body io.ReadCloser) {
-					err := Body.Close()
-					require.NoError(t, err)
-=======
-				rsp, err := app.Test(httptest.NewRequest(fiber.MethodGet, fmt.Sprintf("/%d", id), nil))
-				utils.AssertEqual(t, nil, err)
 
 				defer func(body io.ReadCloser) {
 					err := body.Close()
-					utils.AssertEqual(t, nil, err)
->>>>>>> 61a33361
+					require.NoError(t, err)
 				}(rsp.Body)
 
 				idFromServ, err := io.ReadAll(rsp.Body)
@@ -430,46 +342,26 @@
 		return c.SendString(c.Query("cache"))
 	})
 
-<<<<<<< HEAD
-	resp, err := app.Test(httptest.NewRequest("POST", "/?cache=123", nil))
-	require.NoError(t, err)
-=======
 	resp, err := app.Test(httptest.NewRequest(fiber.MethodPost, "/?cache=123", nil))
-	utils.AssertEqual(t, nil, err)
->>>>>>> 61a33361
+	require.NoError(t, err)
 	body, err := io.ReadAll(resp.Body)
 	require.NoError(t, err)
 	require.Equal(t, "123", string(body))
 
-<<<<<<< HEAD
-	resp, err = app.Test(httptest.NewRequest("POST", "/?cache=12345", nil))
-	require.NoError(t, err)
-=======
 	resp, err = app.Test(httptest.NewRequest(fiber.MethodPost, "/?cache=12345", nil))
-	utils.AssertEqual(t, nil, err)
->>>>>>> 61a33361
+	require.NoError(t, err)
 	body, err = io.ReadAll(resp.Body)
 	require.NoError(t, err)
 	require.Equal(t, "12345", string(body))
 
-<<<<<<< HEAD
-	resp, err = app.Test(httptest.NewRequest("GET", "/get?cache=123", nil))
-	require.NoError(t, err)
-=======
 	resp, err = app.Test(httptest.NewRequest(fiber.MethodGet, "/get?cache=123", nil))
-	utils.AssertEqual(t, nil, err)
->>>>>>> 61a33361
+	require.NoError(t, err)
 	body, err = io.ReadAll(resp.Body)
 	require.NoError(t, err)
 	require.Equal(t, "123", string(body))
 
-<<<<<<< HEAD
-	resp, err = app.Test(httptest.NewRequest("GET", "/get?cache=12345", nil))
-	require.NoError(t, err)
-=======
 	resp, err = app.Test(httptest.NewRequest(fiber.MethodGet, "/get?cache=12345", nil))
-	utils.AssertEqual(t, nil, err)
->>>>>>> 61a33361
+	require.NoError(t, err)
 	body, err = io.ReadAll(resp.Body)
 	require.NoError(t, err)
 	require.Equal(t, "123", string(body))
@@ -492,46 +384,26 @@
 		return c.SendString(c.Query("cache"))
 	})
 
-<<<<<<< HEAD
-	resp, err := app.Test(httptest.NewRequest("POST", "/?cache=123", nil))
-	require.NoError(t, err)
-=======
 	resp, err := app.Test(httptest.NewRequest(fiber.MethodPost, "/?cache=123", nil))
-	utils.AssertEqual(t, nil, err)
->>>>>>> 61a33361
+	require.NoError(t, err)
 	body, err := io.ReadAll(resp.Body)
 	require.NoError(t, err)
 	require.Equal(t, "123", string(body))
 
-<<<<<<< HEAD
-	resp, err = app.Test(httptest.NewRequest("POST", "/?cache=12345", nil))
-	require.NoError(t, err)
-=======
 	resp, err = app.Test(httptest.NewRequest(fiber.MethodPost, "/?cache=12345", nil))
-	utils.AssertEqual(t, nil, err)
->>>>>>> 61a33361
+	require.NoError(t, err)
 	body, err = io.ReadAll(resp.Body)
 	require.NoError(t, err)
 	require.Equal(t, "123", string(body))
 
-<<<<<<< HEAD
-	resp, err = app.Test(httptest.NewRequest("GET", "/get?cache=123", nil))
-	require.NoError(t, err)
-=======
 	resp, err = app.Test(httptest.NewRequest(fiber.MethodGet, "/get?cache=123", nil))
-	utils.AssertEqual(t, nil, err)
->>>>>>> 61a33361
+	require.NoError(t, err)
 	body, err = io.ReadAll(resp.Body)
 	require.NoError(t, err)
 	require.Equal(t, "123", string(body))
 
-<<<<<<< HEAD
-	resp, err = app.Test(httptest.NewRequest("GET", "/get?cache=12345", nil))
-	require.NoError(t, err)
-=======
 	resp, err = app.Test(httptest.NewRequest(fiber.MethodGet, "/get?cache=12345", nil))
-	utils.AssertEqual(t, nil, err)
->>>>>>> 61a33361
+	require.NoError(t, err)
 	body, err = io.ReadAll(resp.Body)
 	require.NoError(t, err)
 	require.Equal(t, "12345", string(body))
@@ -548,25 +420,15 @@
 		return c.SendString(time.Now().String())
 	})
 
-<<<<<<< HEAD
-	resp, err := app.Test(httptest.NewRequest("GET", "/", nil))
-	require.NoError(t, err)
-=======
 	resp, err := app.Test(httptest.NewRequest(fiber.MethodGet, "/", nil))
-	utils.AssertEqual(t, nil, err)
->>>>>>> 61a33361
+	require.NoError(t, err)
 	body, err := io.ReadAll(resp.Body)
 	require.NoError(t, err)
 
 	time.Sleep(500 * time.Millisecond)
 
-<<<<<<< HEAD
-	respCached, err := app.Test(httptest.NewRequest("GET", "/", nil))
-	require.NoError(t, err)
-=======
 	respCached, err := app.Test(httptest.NewRequest(fiber.MethodGet, "/", nil))
-	utils.AssertEqual(t, nil, err)
->>>>>>> 61a33361
+	require.NoError(t, err)
 	bodyCached, err := io.ReadAll(respCached.Body)
 	require.NoError(t, err)
 
@@ -595,43 +457,24 @@
 		return c.Status(fiber.StatusInternalServerError).SendString(time.Now().String())
 	})
 
-<<<<<<< HEAD
-	resp, err := app.Test(httptest.NewRequest("GET", "/", nil))
-	require.NoError(t, err)
-=======
 	resp, err := app.Test(httptest.NewRequest(fiber.MethodGet, "/", nil))
-	utils.AssertEqual(t, nil, err)
->>>>>>> 61a33361
+	require.NoError(t, err)
 	body, err := io.ReadAll(resp.Body)
 	require.NoError(t, err)
 
-<<<<<<< HEAD
-	respCached, err := app.Test(httptest.NewRequest("GET", "/", nil))
-	require.NoError(t, err)
-=======
 	respCached, err := app.Test(httptest.NewRequest(fiber.MethodGet, "/", nil))
-	utils.AssertEqual(t, nil, err)
->>>>>>> 61a33361
+	require.NoError(t, err)
 	bodyCached, err := io.ReadAll(respCached.Body)
 	require.NoError(t, err)
 	require.True(t, bytes.Equal(body, bodyCached))
 	require.True(t, respCached.Header.Get(fiber.HeaderCacheControl) != "")
 
-<<<<<<< HEAD
-	_, err = app.Test(httptest.NewRequest("GET", "/error", nil))
-	require.NoError(t, err)
-
-	errRespCached, err := app.Test(httptest.NewRequest("GET", "/error", nil))
+	_, err = app.Test(httptest.NewRequest(fiber.MethodGet, "/error", nil))
+	require.NoError(t, err)
+
+	errRespCached, err := app.Test(httptest.NewRequest(fiber.MethodGet, "/error", nil))
 	require.NoError(t, err)
 	require.True(t, errRespCached.Header.Get(fiber.HeaderCacheControl) == "")
-=======
-	_, err = app.Test(httptest.NewRequest(fiber.MethodGet, "/error", nil))
-	utils.AssertEqual(t, nil, err)
-
-	errRespCached, err := app.Test(httptest.NewRequest(fiber.MethodGet, "/error", nil))
-	utils.AssertEqual(t, nil, err)
-	utils.AssertEqual(t, true, errRespCached.Header.Get(fiber.HeaderCacheControl) == "")
->>>>>>> 61a33361
 }
 
 func Test_CustomKey(t *testing.T) {
@@ -664,7 +507,7 @@
 		called = true
 		var err error
 		newCacheTime, err = strconv.Atoi(c.GetRespHeader("Cache-Time", "600"))
-		utils.AssertEqual(t, nil, err)
+		require.NoError(t, err)
 		return time.Second * time.Duration(newCacheTime)
 	}}))
 
@@ -674,28 +517,16 @@
 		return c.SendString(now)
 	})
 
-<<<<<<< HEAD
-	resp, err := app.Test(httptest.NewRequest("GET", "/", nil))
+	resp, err := app.Test(httptest.NewRequest(fiber.MethodGet, "/", nil))
 	require.NoError(t, err)
 	require.True(t, called)
 	require.Equal(t, 1, newCacheTime)
-=======
-	resp, err := app.Test(httptest.NewRequest(fiber.MethodGet, "/", nil))
-	utils.AssertEqual(t, nil, err)
-	utils.AssertEqual(t, true, called)
-	utils.AssertEqual(t, 1, newCacheTime)
->>>>>>> 61a33361
 
 	// Sleep until the cache is expired
 	time.Sleep(1 * time.Second)
 
-<<<<<<< HEAD
-	cachedResp, err := app.Test(httptest.NewRequest("GET", "/", nil))
-	require.NoError(t, err)
-=======
 	cachedResp, err := app.Test(httptest.NewRequest(fiber.MethodGet, "/", nil))
-	utils.AssertEqual(t, nil, err)
->>>>>>> 61a33361
+	require.NoError(t, err)
 
 	body, err := io.ReadAll(resp.Body)
 	require.NoError(t, err)
@@ -707,13 +538,8 @@
 	}
 
 	// Next response should be cached
-<<<<<<< HEAD
-	cachedRespNextRound, err := app.Test(httptest.NewRequest("GET", "/", nil))
-	require.NoError(t, err)
-=======
 	cachedRespNextRound, err := app.Test(httptest.NewRequest(fiber.MethodGet, "/", nil))
-	utils.AssertEqual(t, nil, err)
->>>>>>> 61a33361
+	require.NoError(t, err)
 	cachedBodyNextRound, err := io.ReadAll(cachedRespNextRound.Body)
 	require.NoError(t, err)
 
@@ -770,39 +596,21 @@
 		return c.Status(fiber.StatusInternalServerError).SendString(time.Now().String())
 	})
 
-<<<<<<< HEAD
-	resp, err := app.Test(httptest.NewRequest("GET", "/", nil))
+	resp, err := app.Test(httptest.NewRequest(fiber.MethodGet, "/", nil))
 	require.NoError(t, err)
 	require.Equal(t, cacheMiss, resp.Header.Get("X-Cache"))
 
-	resp, err = app.Test(httptest.NewRequest("GET", "/", nil))
+	resp, err = app.Test(httptest.NewRequest(fiber.MethodGet, "/", nil))
 	require.NoError(t, err)
 	require.Equal(t, cacheHit, resp.Header.Get("X-Cache"))
 
-	resp, err = app.Test(httptest.NewRequest("POST", "/?cache=12345", nil))
+	resp, err = app.Test(httptest.NewRequest(fiber.MethodPost, "/?cache=12345", nil))
 	require.NoError(t, err)
 	require.Equal(t, cacheUnreachable, resp.Header.Get("X-Cache"))
 
-	errRespCached, err := app.Test(httptest.NewRequest("GET", "/error", nil))
+	errRespCached, err := app.Test(httptest.NewRequest(fiber.MethodGet, "/error", nil))
 	require.NoError(t, err)
 	require.Equal(t, cacheUnreachable, errRespCached.Header.Get("X-Cache"))
-=======
-	resp, err := app.Test(httptest.NewRequest(fiber.MethodGet, "/", nil))
-	utils.AssertEqual(t, nil, err)
-	utils.AssertEqual(t, cacheMiss, resp.Header.Get("X-Cache"))
-
-	resp, err = app.Test(httptest.NewRequest(fiber.MethodGet, "/", nil))
-	utils.AssertEqual(t, nil, err)
-	utils.AssertEqual(t, cacheHit, resp.Header.Get("X-Cache"))
-
-	resp, err = app.Test(httptest.NewRequest(fiber.MethodPost, "/?cache=12345", nil))
-	utils.AssertEqual(t, nil, err)
-	utils.AssertEqual(t, cacheUnreachable, resp.Header.Get("X-Cache"))
-
-	errRespCached, err := app.Test(httptest.NewRequest(fiber.MethodGet, "/error", nil))
-	utils.AssertEqual(t, nil, err)
-	utils.AssertEqual(t, cacheUnreachable, errRespCached.Header.Get("X-Cache"))
->>>>>>> 61a33361
 }
 
 func Test_Cache_WithHead(t *testing.T) {
@@ -846,49 +654,29 @@
 	}
 	app.Route("/").Get(handler).Head(handler)
 
-<<<<<<< HEAD
-	headResp, err := app.Test(httptest.NewRequest("HEAD", "/?cache=123", nil))
-	require.NoError(t, err)
-=======
 	headResp, err := app.Test(httptest.NewRequest(fiber.MethodHead, "/?cache=123", nil))
-	utils.AssertEqual(t, nil, err)
->>>>>>> 61a33361
+	require.NoError(t, err)
 	headBody, err := io.ReadAll(headResp.Body)
 	require.NoError(t, err)
 	require.Equal(t, "", string(headBody))
 	require.Equal(t, cacheMiss, headResp.Header.Get("X-Cache"))
 
-<<<<<<< HEAD
-	headResp, err = app.Test(httptest.NewRequest("HEAD", "/?cache=123", nil))
-	require.NoError(t, err)
-=======
 	headResp, err = app.Test(httptest.NewRequest(fiber.MethodHead, "/?cache=123", nil))
-	utils.AssertEqual(t, nil, err)
->>>>>>> 61a33361
+	require.NoError(t, err)
 	headBody, err = io.ReadAll(headResp.Body)
 	require.NoError(t, err)
 	require.Equal(t, "", string(headBody))
 	require.Equal(t, cacheHit, headResp.Header.Get("X-Cache"))
 
-<<<<<<< HEAD
-	getResp, err := app.Test(httptest.NewRequest("GET", "/?cache=123", nil))
-	require.NoError(t, err)
-=======
 	getResp, err := app.Test(httptest.NewRequest(fiber.MethodGet, "/?cache=123", nil))
-	utils.AssertEqual(t, nil, err)
->>>>>>> 61a33361
+	require.NoError(t, err)
 	getBody, err := io.ReadAll(getResp.Body)
 	require.NoError(t, err)
 	require.Equal(t, "123", string(getBody))
 	require.Equal(t, cacheMiss, getResp.Header.Get("X-Cache"))
 
-<<<<<<< HEAD
-	getResp, err = app.Test(httptest.NewRequest("GET", "/?cache=123", nil))
-	require.NoError(t, err)
-=======
 	getResp, err = app.Test(httptest.NewRequest(fiber.MethodGet, "/?cache=123", nil))
-	utils.AssertEqual(t, nil, err)
->>>>>>> 61a33361
+	require.NoError(t, err)
 	getBody, err = io.ReadAll(getResp.Body)
 	require.NoError(t, err)
 	require.Equal(t, "123", string(getBody))
@@ -908,15 +696,9 @@
 		return c.SendString("Hello, World!")
 	})
 
-<<<<<<< HEAD
-	resp, err := app.Test(httptest.NewRequest("GET", "/", nil))
+	resp, err := app.Test(httptest.NewRequest(fiber.MethodGet, "/", nil))
 	require.NoError(t, err)
 	require.Equal(t, cacheMiss, resp.Header.Get("Cache-Status"))
-=======
-	resp, err := app.Test(httptest.NewRequest(fiber.MethodGet, "/", nil))
-	utils.AssertEqual(t, nil, err)
-	utils.AssertEqual(t, cacheMiss, resp.Header.Get("Cache-Status"))
->>>>>>> 61a33361
 }
 
 // Because time points are updated once every X milliseconds, entries in tests can often have
@@ -924,13 +706,8 @@
 // time intervals to maintain strong ascending order of expiration
 func stableAscendingExpiration() func(c1 fiber.Ctx, c2 *Config) time.Duration {
 	i := 0
-<<<<<<< HEAD
 	return func(c1 fiber.Ctx, c2 *Config) time.Duration {
-		i += 1
-=======
-	return func(c1 *fiber.Ctx, c2 *Config) time.Duration {
 		i++
->>>>>>> 61a33361
 		return time.Hour * time.Duration(i)
 	}
 }
@@ -966,15 +743,9 @@
 	}
 
 	for idx, tcase := range cases {
-<<<<<<< HEAD
-		rsp, err := app.Test(httptest.NewRequest("GET", tcase[0], nil))
+		rsp, err := app.Test(httptest.NewRequest(fiber.MethodGet, tcase[0], nil))
 		require.NoError(t, err)
 		require.Equal(t, tcase[1], rsp.Header.Get("X-Cache"), fmt.Sprintf("Case %v", idx))
-=======
-		rsp, err := app.Test(httptest.NewRequest(fiber.MethodGet, tcase[0], nil))
-		utils.AssertEqual(t, nil, err)
-		utils.AssertEqual(t, tcase[1], rsp.Header.Get("X-Cache"), fmt.Sprintf("Case %v", idx))
->>>>>>> 61a33361
 	}
 }
 
@@ -991,7 +762,7 @@
 	app.Get("/*", func(c fiber.Ctx) error {
 		path := c.Context().URI().LastPathSegment()
 		size, err := strconv.Atoi(string(path))
-		utils.AssertEqual(t, nil, err)
+		require.NoError(t, err)
 		return c.Send(make([]byte, size))
 	})
 
@@ -1007,15 +778,9 @@
 	}
 
 	for idx, tcase := range cases {
-<<<<<<< HEAD
-		rsp, err := app.Test(httptest.NewRequest("GET", tcase[0], nil))
+		rsp, err := app.Test(httptest.NewRequest(fiber.MethodGet, tcase[0], nil))
 		require.NoError(t, err)
 		require.Equal(t, tcase[1], rsp.Header.Get("X-Cache"), fmt.Sprintf("Case %v", idx))
-=======
-		rsp, err := app.Test(httptest.NewRequest(fiber.MethodGet, tcase[0], nil))
-		utils.AssertEqual(t, nil, err)
-		utils.AssertEqual(t, tcase[1], rsp.Header.Get("X-Cache"), fmt.Sprintf("Case %v", idx))
->>>>>>> 61a33361
 	}
 }
 
@@ -1025,13 +790,8 @@
 
 	app.Use(New())
 
-<<<<<<< HEAD
 	app.Get("/demo", func(c fiber.Ctx) error {
-		data, _ := os.ReadFile("../../.github/README.md")
-=======
-	app.Get("/demo", func(c *fiber.Ctx) error {
 		data, _ := os.ReadFile("../../.github/README.md") //nolint:errcheck // We're inside a benchmark
->>>>>>> 61a33361
 		return c.Status(fiber.StatusTeapot).Send(data)
 	})
 
@@ -1060,13 +820,8 @@
 		Storage: memory.New(),
 	}))
 
-<<<<<<< HEAD
 	app.Get("/demo", func(c fiber.Ctx) error {
-		data, _ := os.ReadFile("../../.github/README.md")
-=======
-	app.Get("/demo", func(c *fiber.Ctx) error {
 		data, _ := os.ReadFile("../../.github/README.md") //nolint:errcheck // We're inside a benchmark
->>>>>>> 61a33361
 		return c.Status(fiber.StatusTeapot).Send(data)
 	})
 
