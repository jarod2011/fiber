package pprof

import (
	"bytes"
	"io"
	"net/http/httptest"
	"testing"

	"github.com/gofiber/fiber/v3"
	"github.com/stretchr/testify/require"
)

func Test_Non_Pprof_Path(t *testing.T) {
<<<<<<< HEAD
	t.Parallel()
	app := fiber.New()
=======
	app := fiber.New(fiber.Config{DisableStartupMessage: true})
>>>>>>> cbcb1aec

	app.Use(New())

	app.Get("/", func(c fiber.Ctx) error {
		return c.SendString("escaped")
	})

	resp, err := app.Test(httptest.NewRequest(fiber.MethodGet, "/", nil))
	require.NoError(t, err)
	require.Equal(t, 200, resp.StatusCode)

	b, err := io.ReadAll(resp.Body)
	require.NoError(t, err)
	require.Equal(t, "escaped", string(b))
}

func Test_Non_Pprof_Path_WithPrefix(t *testing.T) {
<<<<<<< HEAD
	t.Parallel()
	app := fiber.New()
=======
	app := fiber.New(fiber.Config{DisableStartupMessage: true})
>>>>>>> cbcb1aec

	app.Use(New(Config{Prefix: "/federated-fiber"}))

	app.Get("/", func(c fiber.Ctx) error {
		return c.SendString("escaped")
	})

	resp, err := app.Test(httptest.NewRequest(fiber.MethodGet, "/", nil))
	require.NoError(t, err)
	require.Equal(t, 200, resp.StatusCode)

	b, err := io.ReadAll(resp.Body)
	require.NoError(t, err)
	require.Equal(t, "escaped", string(b))
}

func Test_Pprof_Index(t *testing.T) {
<<<<<<< HEAD
	t.Parallel()
	app := fiber.New()
=======
	app := fiber.New(fiber.Config{DisableStartupMessage: true})
>>>>>>> cbcb1aec

	app.Use(New())

	app.Get("/", func(c fiber.Ctx) error {
		return c.SendString("escaped")
	})

	resp, err := app.Test(httptest.NewRequest(fiber.MethodGet, "/debug/pprof/", nil))
	require.NoError(t, err)
	require.Equal(t, 200, resp.StatusCode)
	require.Equal(t, fiber.MIMETextHTMLCharsetUTF8, resp.Header.Get(fiber.HeaderContentType))

	b, err := io.ReadAll(resp.Body)
	require.NoError(t, err)
	require.True(t, bytes.Contains(b, []byte("<title>/debug/pprof/</title>")))
}

func Test_Pprof_Index_WithPrefix(t *testing.T) {
<<<<<<< HEAD
	t.Parallel()
	app := fiber.New()
=======
	app := fiber.New(fiber.Config{DisableStartupMessage: true})
>>>>>>> cbcb1aec

	app.Use(New(Config{Prefix: "/federated-fiber"}))

	app.Get("/", func(c fiber.Ctx) error {
		return c.SendString("escaped")
	})

	resp, err := app.Test(httptest.NewRequest(fiber.MethodGet, "/federated-fiber/debug/pprof/", nil))
	require.NoError(t, err)
	require.Equal(t, 200, resp.StatusCode)
	require.Equal(t, fiber.MIMETextHTMLCharsetUTF8, resp.Header.Get(fiber.HeaderContentType))

	b, err := io.ReadAll(resp.Body)
	require.NoError(t, err)
	require.Equal(t, true, bytes.Contains(b, []byte("<title>/debug/pprof/</title>")))
}

func Test_Pprof_Subs(t *testing.T) {
<<<<<<< HEAD
	t.Parallel()
	app := fiber.New()
=======
	app := fiber.New(fiber.Config{DisableStartupMessage: true})
>>>>>>> cbcb1aec

	app.Use(New())

	app.Get("/", func(c fiber.Ctx) error {
		return c.SendString("escaped")
	})

	subs := []string{
		"cmdline", "profile", "symbol", "trace", "allocs", "block",
		"goroutine", "heap", "mutex", "threadcreate",
	}

	for _, sub := range subs {
		sub := sub
		t.Run(sub, func(t *testing.T) {
			target := "/debug/pprof/" + sub
			if sub == "profile" {
				target += "?seconds=1"
			}
			resp, err := app.Test(httptest.NewRequest(fiber.MethodGet, target, nil), 5000)
			require.NoError(t, err)
			require.Equal(t, 200, resp.StatusCode)
		})
	}
}

func Test_Pprof_Subs_WithPrefix(t *testing.T) {
<<<<<<< HEAD
	t.Parallel()
	app := fiber.New()
=======
	app := fiber.New(fiber.Config{DisableStartupMessage: true})
>>>>>>> cbcb1aec

	app.Use(New(Config{Prefix: "/federated-fiber"}))

	app.Get("/", func(c fiber.Ctx) error {
		return c.SendString("escaped")
	})

	subs := []string{
		"cmdline", "profile", "symbol", "trace", "allocs", "block",
		"goroutine", "heap", "mutex", "threadcreate",
	}

	for _, sub := range subs {
		sub := sub
		t.Run(sub, func(t *testing.T) {
			target := "/federated-fiber/debug/pprof/" + sub
			if sub == "profile" {
				target += "?seconds=1"
			}
			resp, err := app.Test(httptest.NewRequest(fiber.MethodGet, target, nil), 5000)
			require.NoError(t, err)
			require.Equal(t, 200, resp.StatusCode)
		})
	}
}

func Test_Pprof_Other(t *testing.T) {
<<<<<<< HEAD
	t.Parallel()
	app := fiber.New()
=======
	app := fiber.New(fiber.Config{DisableStartupMessage: true})
>>>>>>> cbcb1aec

	app.Use(New())

	app.Get("/", func(c fiber.Ctx) error {
		return c.SendString("escaped")
	})

	resp, err := app.Test(httptest.NewRequest(fiber.MethodGet, "/debug/pprof/302", nil))
	require.NoError(t, err)
	require.Equal(t, 302, resp.StatusCode)
}

func Test_Pprof_Other_WithPrefix(t *testing.T) {
<<<<<<< HEAD
	t.Parallel()
	app := fiber.New()
=======
	app := fiber.New(fiber.Config{DisableStartupMessage: true})
>>>>>>> cbcb1aec

	app.Use(New(Config{Prefix: "/federated-fiber"}))

	app.Get("/", func(c fiber.Ctx) error {
		return c.SendString("escaped")
	})

	resp, err := app.Test(httptest.NewRequest(fiber.MethodGet, "/federated-fiber/debug/pprof/302", nil))
	require.NoError(t, err)
	require.Equal(t, 302, resp.StatusCode)
}

// go test -run Test_Pprof_Next
func Test_Pprof_Next(t *testing.T) {
	app := fiber.New()

	app.Use(New(Config{
		Next: func(_ fiber.Ctx) bool {
			return true
		},
	}))

	resp, err := app.Test(httptest.NewRequest(fiber.MethodGet, "/debug/pprof/", nil))
	require.NoError(t, err)
	require.Equal(t, 404, resp.StatusCode)
}

// go test -run Test_Pprof_Next_WithPrefix
func Test_Pprof_Next_WithPrefix(t *testing.T) {
	app := fiber.New()

	app.Use(New(Config{
		Next: func(_ fiber.Ctx) bool {
			return true
		},
		Prefix: "/federated-fiber",
	}))

	resp, err := app.Test(httptest.NewRequest(fiber.MethodGet, "/federated-fiber/debug/pprof/", nil))
	require.NoError(t, err)
	require.Equal(t, 404, resp.StatusCode)
}<|MERGE_RESOLUTION|>--- conflicted
+++ resolved
@@ -11,12 +11,7 @@
 )
 
 func Test_Non_Pprof_Path(t *testing.T) {
-<<<<<<< HEAD
-	t.Parallel()
-	app := fiber.New()
-=======
-	app := fiber.New(fiber.Config{DisableStartupMessage: true})
->>>>>>> cbcb1aec
+	app := fiber.New()
 
 	app.Use(New())
 
@@ -34,12 +29,7 @@
 }
 
 func Test_Non_Pprof_Path_WithPrefix(t *testing.T) {
-<<<<<<< HEAD
-	t.Parallel()
-	app := fiber.New()
-=======
-	app := fiber.New(fiber.Config{DisableStartupMessage: true})
->>>>>>> cbcb1aec
+	app := fiber.New()
 
 	app.Use(New(Config{Prefix: "/federated-fiber"}))
 
@@ -57,12 +47,7 @@
 }
 
 func Test_Pprof_Index(t *testing.T) {
-<<<<<<< HEAD
-	t.Parallel()
-	app := fiber.New()
-=======
-	app := fiber.New(fiber.Config{DisableStartupMessage: true})
->>>>>>> cbcb1aec
+	app := fiber.New()
 
 	app.Use(New())
 
@@ -81,12 +66,7 @@
 }
 
 func Test_Pprof_Index_WithPrefix(t *testing.T) {
-<<<<<<< HEAD
-	t.Parallel()
-	app := fiber.New()
-=======
-	app := fiber.New(fiber.Config{DisableStartupMessage: true})
->>>>>>> cbcb1aec
+	app := fiber.New()
 
 	app.Use(New(Config{Prefix: "/federated-fiber"}))
 
@@ -105,12 +85,7 @@
 }
 
 func Test_Pprof_Subs(t *testing.T) {
-<<<<<<< HEAD
-	t.Parallel()
-	app := fiber.New()
-=======
-	app := fiber.New(fiber.Config{DisableStartupMessage: true})
->>>>>>> cbcb1aec
+	app := fiber.New()
 
 	app.Use(New())
 
@@ -138,12 +113,7 @@
 }
 
 func Test_Pprof_Subs_WithPrefix(t *testing.T) {
-<<<<<<< HEAD
-	t.Parallel()
-	app := fiber.New()
-=======
-	app := fiber.New(fiber.Config{DisableStartupMessage: true})
->>>>>>> cbcb1aec
+	app := fiber.New()
 
 	app.Use(New(Config{Prefix: "/federated-fiber"}))
 
@@ -171,12 +141,7 @@
 }
 
 func Test_Pprof_Other(t *testing.T) {
-<<<<<<< HEAD
-	t.Parallel()
-	app := fiber.New()
-=======
-	app := fiber.New(fiber.Config{DisableStartupMessage: true})
->>>>>>> cbcb1aec
+	app := fiber.New()
 
 	app.Use(New())
 
@@ -190,12 +155,7 @@
 }
 
 func Test_Pprof_Other_WithPrefix(t *testing.T) {
-<<<<<<< HEAD
-	t.Parallel()
-	app := fiber.New()
-=======
-	app := fiber.New(fiber.Config{DisableStartupMessage: true})
->>>>>>> cbcb1aec
+	app := fiber.New()
 
 	app.Use(New(Config{Prefix: "/federated-fiber"}))
 
